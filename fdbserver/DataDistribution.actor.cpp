/*
 * DataDistribution.actor.cpp
 *
 * This source file is part of the FoundationDB open source project
 *
 * Copyright 2013-2018 Apple Inc. and the FoundationDB project authors
 *
 * Licensed under the Apache License, Version 2.0 (the "License");
 * you may not use this file except in compliance with the License.
 * You may obtain a copy of the License at
 *
 *     http://www.apache.org/licenses/LICENSE-2.0
 *
 * Unless required by applicable law or agreed to in writing, software
 * distributed under the License is distributed on an "AS IS" BASIS,
 * WITHOUT WARRANTIES OR CONDITIONS OF ANY KIND, either express or implied.
 * See the License for the specific language governing permissions and
 * limitations under the License.
 */

#include "flow/actorcompiler.h"
#include "flow/ActorCollection.h"
#include "DataDistribution.h"
#include "fdbclient/SystemData.h"
#include "fdbclient/DatabaseContext.h"
#include "MoveKeys.h"
#include "Knobs.h"
#include <set>
#include "WaitFailure.h"
#include "ServerDBInfo.h"
#include "IKeyValueStore.h"
#include "fdbclient/ManagementAPI.h"
#include "fdbrpc/Replication.h"
#include "flow/UnitTest.h"

class TCTeamInfo;

struct TCServerInfo : public ReferenceCounted<TCServerInfo> {
	UID id;
	StorageServerInterface lastKnownInterface;
	ProcessClass lastKnownClass;
	vector<Reference<TCTeamInfo>> teams;
	Future<Void> tracker;
	int64_t dataInFlightToServer;
	ErrorOr<GetPhysicalMetricsReply> serverMetrics;
	Promise<std::pair<StorageServerInterface, ProcessClass>> interfaceChanged;
	Future<std::pair<StorageServerInterface, ProcessClass>> onInterfaceChanged;
	Promise<Void> removed;
	Future<Void> onRemoved;
	Promise<Void> wakeUpTracker;

	TCServerInfo(StorageServerInterface ssi, ProcessClass processClass) : id(ssi.id()), lastKnownInterface(ssi), lastKnownClass(processClass), dataInFlightToServer(0), onInterfaceChanged(interfaceChanged.getFuture()), onRemoved(removed.getFuture()) {}
};

ACTOR Future<Void> updateServerMetrics( TCServerInfo *server ) {
	state StorageServerInterface ssi = server->lastKnownInterface;
	state Future<ErrorOr<GetPhysicalMetricsReply>> metricsRequest = ssi.getPhysicalMetrics.tryGetReply( GetPhysicalMetricsRequest(), TaskDataDistributionLaunch );
	state Future<Void> resetRequest = Never();
	state Future<std::pair<StorageServerInterface, ProcessClass>> interfaceChanged( server->onInterfaceChanged );
	state Future<Void> serverRemoved( server->onRemoved );

	loop {
		choose {
			when( ErrorOr<GetPhysicalMetricsReply> rep = wait( metricsRequest ) ) {
				if( rep.present() ) {
					server->serverMetrics = rep;
					return Void();
				}
				metricsRequest = Never();
				resetRequest = delay( SERVER_KNOBS->METRIC_DELAY, TaskDataDistributionLaunch );
			}
			when( std::pair<StorageServerInterface,ProcessClass> _ssi = wait( interfaceChanged ) ) {
				ssi = _ssi.first;
				interfaceChanged = server->onInterfaceChanged;
				resetRequest = Void();
			}
			when( Void _ = wait( serverRemoved ) ) {
				return Void();
			}
			when( Void _ = wait( resetRequest ) ) { //To prevent a tight spin loop
				if(IFailureMonitor::failureMonitor().getState(ssi.getPhysicalMetrics.getEndpoint()).isFailed()) {
					resetRequest = IFailureMonitor::failureMonitor().onStateEqual(ssi.getPhysicalMetrics.getEndpoint(), FailureStatus(false));
				}
				else {
					resetRequest = Never();
					metricsRequest = ssi.getPhysicalMetrics.tryGetReply( GetPhysicalMetricsRequest(), TaskDataDistributionLaunch );
				}
			}
		}
	}
}

ACTOR Future<Void> updateServerMetrics( Reference<TCServerInfo> server ) {
	Void _ = wait( updateServerMetrics( server.getPtr() ) );
	return Void();
}

class TCTeamInfo : public ReferenceCounted<TCTeamInfo>, public IDataDistributionTeam {
public:
	vector< Reference<TCServerInfo> > servers;
	vector<UID> serverIDs;
	Future<Void> tracker;
	bool healthy;
	bool wrongConfiguration; //True if any of the servers in the team have the wrong configuration
	int priority;

	TCTeamInfo( vector< Reference<TCServerInfo> > const& servers )
		: servers(servers), healthy(true), priority(PRIORITY_TEAM_HEALTHY), wrongConfiguration(false)
	{
		serverIDs.reserve(servers.size());
		for(int i=0; i<servers.size(); i++)
			serverIDs.push_back(servers[i]->id);
	}
	virtual vector<StorageServerInterface> getLastKnownServerInterfaces() {
		vector<StorageServerInterface> v;
		v.reserve(servers.size());
		for(int i=0; i<servers.size(); i++)
			v.push_back(servers[i]->lastKnownInterface);
		return v;
	}
	virtual int size() { return servers.size(); }
	virtual vector<UID> const& getServerIDs() { return serverIDs; }
	virtual void addDataInFlightToTeam( int64_t delta ) {
		for(int i=0; i<servers.size(); i++)
			servers[i]->dataInFlightToServer += delta;
	}
	virtual int64_t getDataInFlightToTeam() {
		int64_t dataInFlight = 0.0;
		for(int i=0; i<servers.size(); i++)
			dataInFlight += servers[i]->dataInFlightToServer;
		return dataInFlight;
	}

	virtual int64_t getLoadBytes( bool includeInFlight = true, double inflightPenalty = 1.0 ) {
		int64_t physicalBytes = getLoadAverage();
		double minFreeSpaceRatio = getMinFreeSpaceRatio(includeInFlight);
		int64_t inFlightBytes = includeInFlight ? getDataInFlightToTeam() / servers.size() : 0;
		double freeSpaceMultiplier = SERVER_KNOBS->FREE_SPACE_RATIO_CUTOFF / ( std::max( std::min( SERVER_KNOBS->FREE_SPACE_RATIO_CUTOFF, minFreeSpaceRatio ), 0.000001 ) );

		if(freeSpaceMultiplier > 1 && g_random->random01() < 0.001)
			TraceEvent(SevWarn, "DiskNearCapacity").detail("FreeSpaceRatio", minFreeSpaceRatio);

		return (physicalBytes + (inflightPenalty*inFlightBytes)) * freeSpaceMultiplier;
	}

	virtual int64_t getMinFreeSpace( bool includeInFlight = true ) {
		int64_t minFreeSpace = std::numeric_limits<int64_t>::max();
		for(int i=0; i<servers.size(); i++) {
			if( servers[i]->serverMetrics.present() ) {
				auto& replyValue = servers[i]->serverMetrics.get();

				ASSERT(replyValue.free.bytes >= 0);
				ASSERT(replyValue.capacity.bytes >= 0);

				int64_t bytesFree = replyValue.free.bytes;
				if(includeInFlight) {
					bytesFree -= servers[i]->dataInFlightToServer;
				}

				minFreeSpace = std::min(bytesFree, minFreeSpace);
			}
		}

		return minFreeSpace; // Could be negative
	}

	virtual double getMinFreeSpaceRatio( bool includeInFlight = true ) {
		double minRatio = 1.0;
		for(int i=0; i<servers.size(); i++) {
			if( servers[i]->serverMetrics.present() ) {
				auto& replyValue = servers[i]->serverMetrics.get();

				ASSERT(replyValue.free.bytes >= 0);
				ASSERT(replyValue.capacity.bytes >= 0);

				int64_t bytesFree = replyValue.free.bytes;
				if(includeInFlight) {
					bytesFree = std::max((int64_t)0, bytesFree - servers[i]->dataInFlightToServer);
				}

				if(replyValue.capacity.bytes == 0)
					minRatio = 0;
				else
					minRatio = std::min( minRatio, ((double)bytesFree) / replyValue.capacity.bytes );
			}
		}

		return minRatio;
	}

	virtual bool hasHealthyFreeSpace() {
		return getMinFreeSpaceRatio() > SERVER_KNOBS->MIN_FREE_SPACE_RATIO && getMinFreeSpace() > SERVER_KNOBS->MIN_FREE_SPACE;
	}

	virtual Future<Void> updatePhysicalMetrics() {
		return doUpdatePhysicalMetrics( this );
	}

	virtual bool isOptimal() {
		for(int i=0; i<servers.size(); i++) {
			if( servers[i]->lastKnownClass.machineClassFitness( ProcessClass::Storage ) > ProcessClass::UnsetFit ) {
				return false;
			}
		}
		return true;
	}

	virtual bool isWrongConfiguration() { return wrongConfiguration; }
	virtual void setWrongConfiguration(bool wrongConfiguration) { this->wrongConfiguration = wrongConfiguration; }
	virtual bool isHealthy() { return healthy; }
	virtual void setHealthy(bool h) { healthy = h; }
	virtual int getPriority() { return priority; }
	virtual void setPriority(int p) { priority = p; }
	virtual void addref() { ReferenceCounted<TCTeamInfo>::addref(); }
	virtual void delref() { ReferenceCounted<TCTeamInfo>::delref(); }

	virtual void addServers(const vector<UID> & servers) {
		serverIDs.reserve(servers.size());
		for (int i = 0; i < servers.size(); i++) {
			serverIDs.push_back(servers[i]);
		}
	}

private:
	// Calculate an "average" of the metrics replies that we received.  Penalize teams from which we did not receive all replies.
	int64_t getLoadAverage() {
		int64_t bytesSum = 0;
		int added = 0;
		for(int i=0; i<servers.size(); i++)
			if( servers[i]->serverMetrics.present() ) {
				added++;
				bytesSum += servers[i]->serverMetrics.get().load.bytes;
			}

		if( added < servers.size() )
			bytesSum *= 2;

		return added == 0 ? 0 : bytesSum / added;
	}

	// Calculate the max of the metrics replies that we received.


	ACTOR Future<Void> doUpdatePhysicalMetrics( TCTeamInfo* self ) {
		std::vector<Future<Void>> updates;
		for( int i = 0; i< self->servers.size(); i++ )
			updates.push_back( updateServerMetrics( self->servers[i] ) );
		Void _ = wait( waitForAll( updates ) );
		return Void();
	}
};

struct ServerStatus {
	bool isFailed;
	bool isUndesired;
	bool isWrongConfiguration;
	LocalityData locality;
	ServerStatus() : isFailed(true), isUndesired(false), isWrongConfiguration(false) {}
	ServerStatus( bool isFailed, bool isUndesired, LocalityData const& locality ) : isFailed(isFailed), isUndesired(isUndesired), locality(locality), isWrongConfiguration(false) {}
	bool isUnhealthy() const { return isFailed || isUndesired; }
	const char* toString() const { return isFailed ? "Failed" : isUndesired ? "Undesired" : "Healthy"; }

	bool operator == (ServerStatus const& r) const { return isFailed == r.isFailed && isUndesired == r.isUndesired && isWrongConfiguration == r.isWrongConfiguration && locality.zoneId() == r.locality.zoneId(); }

	//If a process has reappeared without the storage server that was on it (isFailed == true), we don't need to exclude it
	//We also don't need to exclude processes who are in the wrong configuration (since those servers will be removed)
	bool excludeOnRecruit() { return !isFailed && !isWrongConfiguration; }
};
typedef AsyncMap<UID, ServerStatus> ServerStatusMap;

ACTOR Future<Void> waitForAllDataRemoved( Database cx, UID serverID, Version addedVersion ) {
	state Transaction tr(cx);
	loop {
		try {
			tr.setOption(FDBTransactionOptions::PRIORITY_SYSTEM_IMMEDIATE);
			Version ver = wait( tr.getReadVersion() );

			//we cannot remove a server immediately after adding it, because a perfectly timed master recovery could cause us to not store the mutations sent to the short lived storage server.
			if(ver > addedVersion + SERVER_KNOBS->MAX_READ_TRANSACTION_LIFE_VERSIONS) {
				bool canRemove = wait( canRemoveStorageServer( &tr, serverID ) );
				if (canRemove) {
					return Void();
				}
			}

			// Wait for any change to the serverKeys for this server
			Void _ = wait( delay(SERVER_KNOBS->ALL_DATA_REMOVED_DELAY, TaskDataDistribution) );
			//Void _ = tr.waitForChanges( KeyRangeRef( serverKeysPrefixFor(serverID),
			//										 serverKeysPrefixFor(serverID).toString() + allKeys.end.toString() ) );
			tr.reset();
		} catch (Error& e) {
			Void _ = wait( tr.onError(e) );
		}
	}
}

ACTOR Future<Void> storageServerFailureTracker(
	Database cx,
	StorageServerInterface server,
	ServerStatusMap *statusMap,
	ServerStatus *status,
	Debouncer* restartRecruiting,
	int64_t *unhealthyServers,
	UID masterId,
	Version addedVersion )
{
	loop {
		bool unhealthy = statusMap->count(server.id()) && statusMap->get(server.id()).isUnhealthy();
		if(unhealthy && !status->isUnhealthy()) {
			(*unhealthyServers)--;
		}
		if(!unhealthy && status->isUnhealthy()) {
			(*unhealthyServers)++;
		}

		statusMap->set( server.id(), *status );
		if( status->isFailed )
			restartRecruiting->trigger();

		choose {
			when ( Void _ = wait( status->isFailed
				? IFailureMonitor::failureMonitor().onStateEqual( server.waitFailure.getEndpoint(), FailureStatus(false) )
				: waitFailureClient(server.waitFailure, SERVER_KNOBS->DATA_DISTRIBUTION_FAILURE_REACTION_TIME, 0, TaskDataDistribution) ) )
			{
				status->isFailed = !status->isFailed;
				TraceEvent("StatusMapChange", masterId).detail("ServerID", server.id()).detail("Status", status->toString())
					.detail("Available", IFailureMonitor::failureMonitor().getState(server.waitFailure.getEndpoint()).isAvailable());
			}
			when ( Void _ = wait( status->isUnhealthy() ? waitForAllDataRemoved(cx, server.id(), addedVersion) : Never() ) ) { break; }
		}
	}

	return Void();
}

// Read keyservers, return unique set of teams
ACTOR Future<Reference<InitialDataDistribution>> getInitialDataDistribution( Database cx, UID masterId, MoveKeysLock moveKeysLock, std::vector<Optional<Key>> remoteDcIds ) {
	state Reference<InitialDataDistribution> result = Reference<InitialDataDistribution>(new InitialDataDistribution);
	state Key beginKey = allKeys.begin;

	state bool succeeded;

	state Transaction tr( cx );

	state std::map<UID, Optional<Key>> server_dc;
	state std::map<vector<UID>, std::pair<vector<UID>, vector<UID>>> team_cache;

	//Get the server list in its own try/catch block since it modifies result.  We don't want a subsequent failure causing entries to be duplicated
	loop {
		server_dc.clear();
		succeeded = false;
		try {
			result->mode = 1;
			tr.setOption(FDBTransactionOptions::PRIORITY_SYSTEM_IMMEDIATE);
			Optional<Value> mode = wait( tr.get( dataDistributionModeKey ) );
			if (mode.present()) {
				BinaryReader rd( mode.get(), Unversioned() );
				rd >> result->mode;
			}
			if(!result->mode)
				return result;


			state Future<vector<ProcessData>> workers = getWorkers(&tr);
			state Future<Standalone<RangeResultRef>> serverList = tr.getRange( serverListKeys, CLIENT_KNOBS->TOO_MANY );
			Void _ = wait( success(workers) && success(serverList) );
			ASSERT( !serverList.get().more && serverList.get().size() < CLIENT_KNOBS->TOO_MANY );

			std::map<Optional<Standalone<StringRef>>, ProcessData> id_data;
			for( int i = 0; i < workers.get().size(); i++ )
				id_data[workers.get()[i].locality.processId()] = workers.get()[i];

			succeeded = true;

			for( int i = 0; i < serverList.get().size(); i++ ) {
				auto ssi = decodeServerListValue( serverList.get()[i].value );
				result->allServers.push_back( std::make_pair(ssi, id_data[ssi.locality.processId()].processClass) );
				server_dc[ssi.id()] = ssi.locality.dcId();
			}

			break;
		}
		catch(Error &e) {
			Void _ = wait( tr.onError(e) );

			ASSERT(!succeeded); //We shouldn't be retrying if we have already started modifying result in this loop
			TraceEvent("GetInitialTeamsRetry", masterId);
		}
	}

	//If keyServers is too large to read in a single transaction, then we will have to break this process up into multiple transactions.
	//In that case, each iteration should begin where the previous left off
	while(beginKey < allKeys.end) {
		TEST(beginKey > allKeys.begin); //Multi-transactional getInitialDataDistribution
		loop {
			succeeded = false;
			try {
				tr.setOption(FDBTransactionOptions::PRIORITY_SYSTEM_IMMEDIATE);
				Void _ = wait(checkMoveKeysLockReadOnly(&tr, moveKeysLock));
				Standalone<RangeResultRef> keyServers = wait(krmGetRanges(&tr, keyServersPrefix, KeyRangeRef(beginKey, allKeys.end), SERVER_KNOBS->MOVE_KEYS_KRM_LIMIT, SERVER_KNOBS->MOVE_KEYS_KRM_LIMIT_BYTES));
				succeeded = true;

				vector<UID> src, dest, last;

				// for each range
				for(int i = 0; i < keyServers.size() - 1; i++) {
					ShardInfo info( keyServers[i].key );
					decodeKeyServersValue( keyServers[i].value, src, dest );
					if(remoteDcIds.size()) {
						auto srcIter = team_cache.find(src);
						if(srcIter == team_cache.end()) {
							for(auto& id : src) {
								auto& dc = server_dc[id];
								if(std::find(remoteDcIds.begin(), remoteDcIds.end(), dc) != remoteDcIds.end()) {
									info.remoteSrc.push_back(id);
								} else {
									info.primarySrc.push_back(id);
								}
							}
							result->primaryTeams.insert( info.primarySrc );
							result->remoteTeams.insert( info.remoteSrc );
							team_cache[src] = std::make_pair(info.primarySrc, info.remoteSrc);
						} else {
							info.primarySrc = srcIter->second.first;
							info.remoteSrc = srcIter->second.second;
						}
						if(dest.size()) {
							info.hasDest = true;
							auto destIter = team_cache.find(dest);
							if(destIter == team_cache.end()) {
								for(auto& id : dest) {
									auto& dc = server_dc[id];
									if(std::find(remoteDcIds.begin(), remoteDcIds.end(), dc) != remoteDcIds.end()) {
										info.remoteDest.push_back(id);
									} else {
										info.primaryDest.push_back(id);
									}
								}
								result->primaryTeams.insert( info.primaryDest );
								result->remoteTeams.insert( info.remoteDest );
								team_cache[dest] = std::make_pair(info.primaryDest, info.remoteDest);
							} else {
								info.primaryDest = destIter->second.first;
								info.remoteDest = destIter->second.second;
							}
						}
					} else {
						info.primarySrc = src;
						result->primaryTeams.insert( src );
						if (dest.size()) {
							info.hasDest = true;
							info.primaryDest = dest;
							result->primaryTeams.insert( dest );
						}
					}
					result->shards.push_back( info );
				}

				ASSERT(keyServers.size() > 0);
				beginKey = keyServers.end()[-1].key;
				break;
			} catch (Error& e) {
				Void _ = wait( tr.onError(e) );

				ASSERT(!succeeded); //We shouldn't be retrying if we have already started modifying result in this loop
				TraceEvent("GetInitialTeamsKeyServersRetry", masterId);
			}
		}

		tr.reset();
	}

	// a dummy shard at the end with no keys or servers makes life easier for trackInitialShards()
	result->shards.push_back( ShardInfo(allKeys.end) );

	return result;
}

Future<Void> storageServerTracker(
	struct DDTeamCollection* const& self,
	Database const& cx,
	TCServerInfo* const& server,
	ServerStatusMap* const& statusMap,
	MoveKeysLock const& lock,
	UID const& masterId,
	std::map<UID, Reference<TCServerInfo>>* const& other_servers,
	PromiseStream< std::pair<UID, Optional<StorageServerInterface>> > const& changes,
	Promise<Void> const& errorOut,
	Version const& addedVersion);

Future<Void> teamTracker( struct DDTeamCollection* const& self, Reference<IDataDistributionTeam> const& team );

struct DDTeamCollection {
	enum { REQUESTING_WORKER = 0, GETTING_WORKER = 1, GETTING_STORAGE = 2 };

	PromiseStream<Future<Void>> addActor;
	Database cx;
	UID masterId;
	DatabaseConfiguration configuration;

	bool doBuildTeams;
	Future<Void> teamBuilder;
	AsyncTrigger restartTeamBuilder;

	MoveKeysLock lock;
	PromiseStream<RelocateShard> output;
	vector<UID> allServers;
	ServerStatusMap server_status;
	int64_t unhealthyServers;
	std::map<UID, Reference<TCServerInfo>> server_info;
	vector<Reference<TCTeamInfo>> teams;
	Reference<ShardsAffectedByTeamFailure> shardsAffectedByTeamFailure;
	PromiseStream<UID> removedServers;
	std::set<UID> recruitingIds; // The IDs of the SS which are being recruited
	std::set<NetworkAddress> recruitingLocalities;
	PromiseStream< std::pair<UID, Optional<StorageServerInterface>> > serverChanges;
	Future<Void> initialFailureReactionDelay;
	Future<Void> initializationDoneActor;
	Promise<Void> serverTrackerErrorOut;
	AsyncVar<int> recruitingStream;
	Debouncer restartRecruiting;

	int healthyTeamCount;
	Reference<AsyncVar<bool>> zeroHealthyTeams;

	int optimalTeamCount;
	AsyncVar<bool> zeroOptimalTeams;

	AsyncMap< AddressExclusion, bool > excludedServers;  // true if an address is in the excluded list in the database.  Updated asynchronously (eventually)

	std::vector<Optional<Key>> includedDCs;
	Optional<std::vector<Optional<Key>>> otherTrackedDCs;
	bool primary;
	Reference<AsyncVar<bool>> processingUnhealthy;
	Future<Void> readyToStart;
	Future<Void> checkTeamDelay;

	DDTeamCollection(
		Database const& cx,
		UID masterId,
		MoveKeysLock const& lock,
		PromiseStream<RelocateShard> const& output,
		Reference<ShardsAffectedByTeamFailure> const& shardsAffectedByTeamFailure,
		DatabaseConfiguration configuration,
		std::vector<Optional<Key>> includedDCs,
		Optional<std::vector<Optional<Key>>> otherTrackedDCs,
		PromiseStream< std::pair<UID, Optional<StorageServerInterface>> > const& serverChanges,
		Future<Void> readyToStart, Reference<AsyncVar<bool>> zeroHealthyTeams, bool primary,
		Reference<AsyncVar<bool>> processingUnhealthy)
		:cx(cx), masterId(masterId), lock(lock), output(output), shardsAffectedByTeamFailure(shardsAffectedByTeamFailure), doBuildTeams( true ), teamBuilder( Void() ),
		 configuration(configuration), serverChanges(serverChanges), readyToStart(readyToStart), checkTeamDelay( delay( SERVER_KNOBS->CHECK_TEAM_DELAY, TaskDataDistribution) ),
		 initialFailureReactionDelay( delayed( readyToStart, SERVER_KNOBS->INITIAL_FAILURE_REACTION_DELAY, TaskDataDistribution ) ), healthyTeamCount( 0 ),
		 initializationDoneActor(logOnCompletion(readyToStart && initialFailureReactionDelay, this)), optimalTeamCount( 0 ), recruitingStream(0), restartRecruiting( SERVER_KNOBS->DEBOUNCE_RECRUITING_DELAY ),
		 unhealthyServers(0), includedDCs(includedDCs), otherTrackedDCs(otherTrackedDCs), zeroHealthyTeams(zeroHealthyTeams), zeroOptimalTeams(true), primary(primary), processingUnhealthy(processingUnhealthy)
	{
		if(!primary || configuration.remoteTLogReplicationFactor <= 0) {
			TraceEvent("DDTrackerStarting", masterId)
				.detail( "State", "Inactive" )
				.trackLatest( format("%s/DDTrackerStarting", printable(cx->dbName).c_str() ).c_str() );
		}
	}

	~DDTeamCollection() {
		// The following kills a reference cycle between the teamTracker actor and the TCTeamInfo that both holds and is held by the actor
		// It also ensures that the trackers are done fiddling with healthyTeamCount before we free this
		for(int i=0; i < teams.size(); i++) {
			teams[i]->tracker.cancel();
		}
		// The following makes sure that, even if a reference to a team is held in the DD Queue, the tracker will be stopped
		//  before the server_status map to which it has a pointer, is destroyed.
		for(auto it = server_info.begin(); it != server_info.end(); ++it) {
			it->second->tracker.cancel();
		}

		teamBuilder.cancel();
	}

	ACTOR Future<Void> logOnCompletion( Future<Void> signal, DDTeamCollection *self ) {
		Void _ = wait(signal);
		Void _ = wait(delay(SERVER_KNOBS->LOG_ON_COMPLETION_DELAY, TaskDataDistribution));

		if(!self->primary || self->configuration.remoteTLogReplicationFactor <= 0) {
			TraceEvent("DDTrackerStarting", self->masterId)
				.detail( "State", "Active" )
				.trackLatest( format("%s/DDTrackerStarting", printable(self->cx->dbName).c_str() ).c_str() );
		}

		return Void();
	}

	ACTOR Future<Void> checkBuildTeams( DDTeamCollection* self ) {
		state Promise<Void> restart;

		Void _ = wait( self->checkTeamDelay );
		while( !self->teamBuilder.isReady() )
			Void _ = wait( self->teamBuilder );

		if( self->doBuildTeams ) {
			self->doBuildTeams = false;
			try {
				loop {
					Promise<Void> oldRestart = restart;
					restart = Promise<Void>();
					self->teamBuilder = self->buildTeams( self ) || restart.getFuture();
					oldRestart.send( Void() );
					choose {
						when( Void _ = wait( self->teamBuilder ) ) { break; }
						when( Void _ = wait( self->restartTeamBuilder.onTrigger() ) ) {}
					}
				}
			}
			catch(Error &e) {
				if(!restart.isSet()) {
					restart.send(Void());
				}
				throw;
			}
		}

		return Void();
	}

	// SOMEDAY: Make bestTeam better about deciding to leave a shard where it is (e.g. in PRIORITY_TEAM_HEALTHY case)
	//		    use keys, src, dest, metrics, priority, system load, etc.. to decide...
	ACTOR Future<Void> getTeam( DDTeamCollection* self, GetTeamRequest req ) {
		try {
			Void _ = wait( self->checkBuildTeams( self ) );

			// Select the best team
			// Currently the metric is minimum used disk space (adjusted for data in flight)
			// Only healthy teams may be selected. The team has to be healthy at the moment we update
			//   shardsAffectedByTeamFailure or we could be dropping a shard on the floor (since team
			//   tracking is "edge triggered")
			// SOMEDAY: Account for capacity, load (when shardMetrics load is high)

			if( !self->teams.size() ) {
				req.reply.send( Optional<Reference<IDataDistributionTeam>>() );
				return Void();
			}

			int64_t bestLoadBytes = 0;
			Optional<Reference<IDataDistributionTeam>> bestOption;
			std::vector<std::pair<int, Reference<IDataDistributionTeam>>> randomTeams;
			std::set< UID > sources;

			if( !req.wantsNewServers ) {
				std::vector<Reference<IDataDistributionTeam>> similarTeams;
				bool foundExact = false;

				for( int i = 0; i < req.sources.size(); i++ )
					sources.insert( req.sources[i] );

				for( int i = 0; i < req.sources.size(); i++ ) {
					if( !self->server_info.count( req.sources[i] ) ) {
						TEST( true ); // GetSimilarTeams source server now unknown
					}
					else {
						auto& teamList = self->server_info[ req.sources[i] ]->teams;
						for( int j = 0; j < teamList.size(); j++ ) {
							if( teamList[j]->isHealthy() && (!req.preferLowerUtilization || teamList[j]->hasHealthyFreeSpace())) {
								int sharedMembers = 0;
								for( int k = 0; k < teamList[j]->serverIDs.size(); k++ )
									if( sources.count( teamList[j]->serverIDs[k] ) )
										sharedMembers++;

								if( !foundExact && sharedMembers == teamList[j]->serverIDs.size() ) {
									foundExact = true;
									bestOption = Optional<Reference<IDataDistributionTeam>>();
									similarTeams.clear();
								}

								if( (sharedMembers == teamList[j]->serverIDs.size()) || (!foundExact && req.wantsTrueBest) ) {
									int64_t loadBytes = SOME_SHARED * teamList[j]->getLoadBytes(true, req.inflightPenalty);
									if( !bestOption.present() || ( req.preferLowerUtilization && loadBytes < bestLoadBytes ) || ( !req.preferLowerUtilization && loadBytes > bestLoadBytes ) ) {
										bestLoadBytes = loadBytes;
										bestOption = teamList[j];
									}
								}
								else if( !req.wantsTrueBest && !foundExact )
									similarTeams.push_back( teamList[j] );
							}
						}
					}
				}

				if( foundExact || (req.wantsTrueBest && bestOption.present() ) ) {
					ASSERT( bestOption.present() );
					req.reply.send( bestOption );
					return Void();
				}

				if( !req.wantsTrueBest ) {
					while( similarTeams.size() && randomTeams.size() < SERVER_KNOBS->BEST_TEAM_OPTION_COUNT ) {
						int randomTeam = g_random->randomInt( 0, similarTeams.size() );
						randomTeams.push_back( std::make_pair( SOME_SHARED, similarTeams[randomTeam] ) );
						std::swap( similarTeams[randomTeam], similarTeams.back() );
						similarTeams.pop_back();
					}
				}
			}

			if( req.wantsTrueBest ) {
				ASSERT( !bestOption.present() );
				for( int i = 0; i < self->teams.size(); i++ ) {
					if( self->teams[i]->isHealthy() && (!req.preferLowerUtilization || self->teams[i]->hasHealthyFreeSpace()) ) {
						int64_t loadBytes = NONE_SHARED * self->teams[i]->getLoadBytes(true, req.inflightPenalty);
						if( !bestOption.present() || ( req.preferLowerUtilization && loadBytes < bestLoadBytes ) || ( !req.preferLowerUtilization && loadBytes > bestLoadBytes ) ) {
							bestLoadBytes = loadBytes;
							bestOption = self->teams[i];
						}
					}
				}
			}
			else {
				int nTries = 0;
				while( randomTeams.size() < SERVER_KNOBS->BEST_TEAM_OPTION_COUNT && nTries < SERVER_KNOBS->BEST_TEAM_MAX_TEAM_TRIES ) {
					Reference<IDataDistributionTeam> dest = g_random->randomChoice(self->teams);

					bool ok = dest->isHealthy() && (!req.preferLowerUtilization || dest->hasHealthyFreeSpace());
					for(int i=0; ok && i<randomTeams.size(); i++)
						if (randomTeams[i].second->getServerIDs() == dest->getServerIDs())
							ok = false;

					if (ok)
						randomTeams.push_back( std::make_pair( NONE_SHARED, dest ) );
					else
						nTries++;
				}

				for( int i = 0; i < randomTeams.size(); i++ ) {
					int64_t loadBytes = randomTeams[i].first * randomTeams[i].second->getLoadBytes(true, req.inflightPenalty);
					if( !bestOption.present() || ( req.preferLowerUtilization && loadBytes < bestLoadBytes ) || ( !req.preferLowerUtilization && loadBytes > bestLoadBytes ) ) {
						bestLoadBytes = loadBytes;
						bestOption = randomTeams[i].second;
					}
				}
			}

			if(!bestOption.present() && self->zeroHealthyTeams->get()) {
				//Attempt to find the unhealthy source server team and return it
				std::set<UID> completeSources;
				for( int i = 0; i < req.completeSources.size(); i++ ) {
					completeSources.insert( req.completeSources[i] );
				}

				int bestSize = 0;
				for( int i = 0; i < req.completeSources.size(); i++ ) {
					if( self->server_info.count( req.completeSources[i] ) ) {
						auto& teamList = self->server_info[ req.completeSources[i] ]->teams;
						for( int j = 0; j < teamList.size(); j++ ) {
							bool found = true;
							for( int k = 0; k < teamList[j]->serverIDs.size(); k++ ) {
								if( !completeSources.count( teamList[j]->serverIDs[k] ) ) {
									found = false;
									break;
								}
							}
							if(found && teamList[j]->serverIDs.size() > bestSize) {
								bestOption = teamList[j];
								bestSize = teamList[j]->serverIDs.size();
							}
						}
						break;
					}
				}
			}

			req.reply.send( bestOption );
			return Void();
		} catch( Error &e ) {
			if( e.code() != error_code_actor_cancelled)
				req.reply.sendError( e );
			throw;
		}
	}

	int64_t getDebugTotalDataInFlight() {
		int64_t total = 0;
		for(auto itr = server_info.begin(); itr != server_info.end(); ++itr)
			total += itr->second->dataInFlightToServer;
		return total;
	}

	void addSubsetOfEmergencyTeams() {
		for( int i = 0; i < teams.size(); i++ ) {
			if( teams[i]->servers.size() > configuration.storageTeamSize ) {
				auto& serverIds = teams[i]->getServerIDs();
				bool foundTeam = false;
				for( int j = 0; j < std::max( 1, (int)(serverIds.size() - configuration.storageTeamSize + 1) ) && !foundTeam; j++ ) {
					auto& serverTeams = server_info[serverIds[j]]->teams;
					for( int k = 0; k < serverTeams.size(); k++ ) {
						auto &testTeam = serverTeams[k]->getServerIDs();
						bool allInTeam = true;
						for( int l = 0; l < testTeam.size(); l++ ) {
							if( std::find( serverIds.begin(), serverIds.end(), testTeam[l] ) == serverIds.end() ) {
								allInTeam = false;
								break;
							}
						}
						if( allInTeam ) {
							foundTeam = true;
							break;
						}
					}
				}
				if( !foundTeam ) {
					addTeam(serverIds.begin(), serverIds.begin() + configuration.storageTeamSize );
				}
			}
		}
	}

	void init( InitialDataDistribution const& initTeams ) {
		// SOMEDAY: If some servers have teams and not others (or some servers have more data than others) and there is an address/locality collision, should
		// we preferentially mark the least used server as undesirable?
		for (auto i = initTeams.allServers.begin(); i != initTeams.allServers.end(); ++i) {
			if (shouldHandleServer(i->first)) {
				addServer(i->first, i->second, serverTrackerErrorOut, 0);
			}
		}

		if(primary) {
			for(auto t = initTeams.primaryTeams.begin(); t != initTeams.primaryTeams.end(); ++t) {
				addTeam(t->begin(), t->end() );
			}
		} else {
			for(auto t = initTeams.remoteTeams.begin(); t != initTeams.remoteTeams.end(); ++t) {
				addTeam(t->begin(), t->end() );
			}
		}

		addSubsetOfEmergencyTeams();
	}

	void evaluateTeamQuality() {
		int teamCount = teams.size(), serverCount = allServers.size();
		double teamsPerServer = (double)teamCount * configuration.storageTeamSize / serverCount;

		ASSERT( serverCount == server_info.size() );

		int minTeams = 100000, maxTeams = 0;
		double varTeams = 0;

		std::map<Optional<Standalone<StringRef>>, int> machineTeams;
		for(auto s = server_info.begin(); s != server_info.end(); ++s) {
			if(!server_status.get(s->first).isUnhealthy()) {
				int stc = s->second->teams.size();
				minTeams = std::min(minTeams, stc);
				maxTeams = std::max(maxTeams, stc);
				varTeams += (stc - teamsPerServer)*(stc - teamsPerServer);
				machineTeams[s->second->lastKnownInterface.locality.zoneId()] += stc;
			}
		}
		varTeams /= teamsPerServer*teamsPerServer;

		int minMachineTeams = 100000, maxMachineTeams = 0;
		for( auto m = machineTeams.begin(); m != machineTeams.end(); ++m ) {
			minMachineTeams = std::min( minMachineTeams, m->second );
			maxMachineTeams = std::max( maxMachineTeams, m->second );
		}

		TraceEvent(
			minTeams>0 ? SevInfo : SevWarn,
			"DataDistributionTeamQuality", masterId)
			.detail("Servers", serverCount)
			.detail("Teams", teamCount)
			.detail("TeamsPerServer", teamsPerServer)
			.detail("Variance", varTeams/serverCount)
			.detail("ServerMinTeams", minTeams)
			.detail("ServerMaxTeams", maxTeams)
			.detail("MachineMinTeams", minMachineTeams)
			.detail("MachineMaxTeams", maxMachineTeams);
	}

	bool teamExists( vector<UID> &team ) {
		bool exists = false;
		for (int i=0;i<teams.size();i++){
			if (teams[i]->getServerIDs() == team) {
				exists = true;
				break;
			}
		}
		return exists;
	}

	void addTeam( std::set<UID> const& team ) {
		addTeam(team.begin(), team.end());
	}

	template<class InputIt>
	void addTeam( InputIt begin, InputIt end) {
		vector< Reference<TCServerInfo> > newTeamServers;
		for (auto i = begin; i != end; ++i) {
			if (server_info.find(*i) != server_info.end()) {
				newTeamServers.push_back(server_info[*i]);
			}
		}

		Reference<TCTeamInfo> teamInfo( new TCTeamInfo( newTeamServers ) );
		TraceEvent("TeamCreation", masterId).detail("Team", teamInfo->getDesc());
		teamInfo->tracker = teamTracker( this, teamInfo );
		teams.push_back( teamInfo );
		for (int i=0;i<newTeamServers.size();i++) {
			server_info[ newTeamServers[i]->id ]->teams.push_back( teamInfo );
		}
	}

	ACTOR Future<Void> addAllTeams( DDTeamCollection *self, int location, vector<LocalityEntry>* history, Reference<LocalityMap<UID>> processes, vector<std::vector<UID>>* output, int teamLimit, int* addedTeams ) {
		Void _ = wait( yield( TaskDataDistributionLaunch ) );

		// Add team, if valid
		if(history->size() == self->configuration.storageTeamSize) {
			auto valid = self->configuration.storagePolicy->validate(*history, processes);
			if(!valid) {
				return Void();
			}
			std::vector<UID> team;
			for(auto it = history->begin(); it != history->end(); it++) {
				team.push_back(*processes->getObject(*it));
			}

			if( !self->teamExists(team) && *addedTeams < teamLimit ) {
				output->push_back(team);
				(*addedTeams)++;
			}
			return Void();
		}

		//loop through remaining potential team members, add one and recursively call function
		for(; location < processes->size(); location++) {
			history->push_back(processes->getEntry(location));
			state int depth = history->size();
			Void _ = wait( self->addAllTeams( self, location + 1, history, processes, output, teamLimit, addedTeams ) );
			ASSERT( history->size() == depth); // the "stack" should be unchanged by this call
			history->pop_back();
			if(*addedTeams > teamLimit)
				break;
		}

		return Void();
	}

	ACTOR Future<int> addAllTeams( DDTeamCollection *self, vector<UID> input, vector<std::vector<UID>>* output, int teamLimit ) {
		state int addedTeams = 0;
		state vector<LocalityEntry> history;
		state Reference<LocalityMap<UID>> processes(new LocalityMap<UID>());
		for(auto it = input.begin(); it != input.end(); it++) {
			if(self->server_info[*it]) {
				processes->add(self->server_info[*it]->lastKnownInterface.locality, &*it);
			}
		}
		Void _ = wait( self->addAllTeams( self, 0, &history, processes, output, teamLimit, &addedTeams ) );
		return addedTeams;
	}

	int addTeamsBestOf( int teamsToBuild ) {
		int addedTeams = 0;

		LocalityMap<UID> totalServers;

		for(auto i = server_info.begin(); i != server_info.end(); ++i) {
			if (!server_status.get(i->first).isUnhealthy()) {
				auto& id = i->first;
				auto& locality = i->second->lastKnownInterface.locality;
				totalServers.add(locality, &id);
			}
		}

		if(totalServers.size() < configuration.storageTeamSize ) {
			TraceEvent(SevWarn, "DataDistributionBuildTeams", masterId).detail("Reason","Not enough servers for a team").detail("Servers",totalServers.size()).detail("TeamSize", configuration.storageTeamSize);
			return addedTeams;
		}

		int loopCount = 0;
		// add teams
		while( addedTeams < teamsToBuild ) {
			std::vector<LocalityEntry> leastUsedServers;
			int minTeamCount = CLIENT_KNOBS->TOO_MANY;
			for(int i = 0; i < totalServers.size(); i++) {
				LocalityEntry process = totalServers.getEntry(i);
				UID id = *totalServers.getObject(process);
				int teamCount = server_info[id]->teams.size();
				if(teamCount < minTeamCount) {
					leastUsedServers.clear();
					minTeamCount = teamCount;
				}
				if(teamCount <= minTeamCount) {
					leastUsedServers.push_back(process);
				}
			}

			std::vector<UID*> team;
			std::vector<LocalityEntry> forcedAttributes;

			if (leastUsedServers.size()) {
				forcedAttributes.push_back(g_random->randomChoice(leastUsedServers));
			}

			std::vector<UID*> bestTeam;
			int bestScore = CLIENT_KNOBS->TOO_MANY;

			int maxAttempts = SERVER_KNOBS->BEST_OF_AMT;
			for( int i = 0; i < maxAttempts && i < 100; i++) {
				team.clear();
				auto success = totalServers.selectReplicas(configuration.storagePolicy, forcedAttributes, team);
				if(!success) {
					break;
				}

				if(forcedAttributes.size() > 0) {
					team.push_back((UID*)totalServers.getObject(forcedAttributes[0]));
				}
				if( team.size() != configuration.storageTeamSize) {
					maxAttempts += 1;
				}

				int score = 0;
				for(auto process = team.begin(); process != team.end(); process++) {
					score += server_info[**process]->teams.size();
				}

				if(score < bestScore) {
					bestTeam = team;
					bestScore = score;
				}
			}

			if( bestTeam.size() == configuration.storageTeamSize) {
				vector<UID> processIDs;

				for (auto process = bestTeam.begin(); process < bestTeam.end(); process++) {
					processIDs.push_back(**process);
				}

				std::sort(processIDs.begin(), processIDs.end());

				if( !teamExists( processIDs ) ) {
					addTeam(processIDs.begin(), processIDs.end());
					addedTeams++;
				}
			}
			else {
				TraceEvent(SevWarn, "DataDistributionBuildTeams", masterId).detail("Reason","Unable to make desiredTeams");
				break;
			}
			if(++loopCount > 2*teamsToBuild*(configuration.storageTeamSize+1) ) {
				break;
			}
		}
		return addedTeams;
	}

	// Use the current set of known processes (from server_info) to compute an optimized set of storage server teams.
	// The following are guarantees of the process:
	//   - Each newly-built team will meet the replication policy
	//   - All newly-built teams will have exactly teamSize machines
	//
	// buildTeams() only ever adds teams to the list of teams. Teams are only removed from the list when all data has been removed.
	//
	// buildTeams will not count teams larger than teamSize against the desired teams.
	ACTOR Future<Void> buildTeams( DDTeamCollection* self ) {
		state int desiredTeams;
		int serverCount = 0;
		int uniqueDataCenters = 0;
		int uniqueMachines = 0;
		std::set<Optional<Standalone<StringRef>>> machines;

		for(auto i = self->server_info.begin(); i != self->server_info.end(); ++i) {
			if (!self->server_status.get(i->first).isUnhealthy()) {
				++serverCount;
				LocalityData& serverLocation = i->second->lastKnownInterface.locality;
				machines.insert( serverLocation.zoneId() );
			}
		}
		uniqueMachines = machines.size();

		// If there are too few machines to even build teams or there are too few represented datacenters, build no new teams
		if( uniqueMachines >= self->configuration.storageTeamSize ) {
			desiredTeams = SERVER_KNOBS->DESIRED_TEAMS_PER_SERVER*serverCount;

			// Count only properly sized teams against the desired number of teams. This is to prevent "emergency" merged teams (see MoveKeys)
			//  from overwhelming the team count (since we really did not want that team in the first place). These larger teams will not be
			//  returned from getRandomTeam() (as used by bestTeam to find a new home for a shard).
			// Also exclude teams who have members in the wrong configuration, since we don't want these teams either
			int teamCount = 0;
			for(int i = 0; i < self->teams.size(); i++) {
				if( self->teams[i]->getServerIDs().size() == self->configuration.storageTeamSize && !self->teams[i]->isWrongConfiguration() ) {
					teamCount++;
				}
			}

			TraceEvent("BuildTeamsBegin", self->masterId).detail("DesiredTeams", desiredTeams).detail("UniqueMachines", uniqueMachines)
				.detail("TeamSize", self->configuration.storageTeamSize).detail("Servers", serverCount)
				.detail("CurrentTrackedTeams", self->teams.size()).detail("TeamCount", teamCount);

			if( desiredTeams > teamCount ) {
				std::set<UID> desiredServerSet;
				for(auto i = self->server_info.begin(); i != self->server_info.end(); ++i)
					if (!self->server_status.get(i->first).isUnhealthy())
						desiredServerSet.insert(i->second->id);

				vector<UID> desiredServerVector( desiredServerSet.begin(), desiredServerSet.end() );

				state int teamsToBuild = desiredTeams - teamCount;

				state vector<std::vector<UID>> builtTeams;

				if( self->configuration.storageTeamSize > 3) {
					int addedTeams = self->addTeamsBestOf( teamsToBuild );
					TraceEvent("AddTeamsBestOf", self->masterId).detail("CurrentTeams", self->teams.size()).detail("AddedTeams", addedTeams);
				} else {
					int addedTeams = wait( self->addAllTeams( self, desiredServerVector, &builtTeams, teamsToBuild ) );

					if( addedTeams < teamsToBuild ) {
						for( int i = 0; i < builtTeams.size(); i++ ) {
							std::sort(builtTeams[i].begin(), builtTeams[i].end());
							self->addTeam( builtTeams[i].begin(), builtTeams[i].end() );
						}
						TraceEvent("AddAllTeams", self->masterId).detail("CurrentTeams", self->teams.size()).detail("AddedTeams", builtTeams.size());
					}
					else {
						int addedTeams = self->addTeamsBestOf( teamsToBuild );
						TraceEvent("AddTeamsBestOf", self->masterId).detail("CurrentTeams", self->teams.size()).detail("AddedTeams", addedTeams);
					}
				}
			}
		}

		self->evaluateTeamQuality();

		//Building teams can cause servers to become undesired, which can make teams unhealthy.
		//Let all of these changes get worked out before responding to the get team request
		Void _ = wait( delay(0, TaskDataDistributionLaunch) );

		return Void();
	}

	void noHealthyTeams() {
		std::set<UID> desiredServerSet;
		std::string desc;
		for(auto i = server_info.begin(); i != server_info.end(); ++i) {
			ASSERT(i->first == i->second->id);
			if (!server_status.get(i->first).isFailed) {
				desiredServerSet.insert(i->first);
				desc += i->first.shortString() + " (" + i->second->lastKnownInterface.toString() + "), ";
			}
		}
		vector<UID> desiredServerVector( desiredServerSet.begin(), desiredServerSet.end() );

		TraceEvent(SevWarn, "NoHealthyTeams", masterId)
			.detail("CurrentTeamCount", teams.size())
			.detail("ServerCount", server_info.size())
			.detail("NonFailedServerCount", desiredServerVector.size());
	}

	void countHealthyTeams() {
		int healthy = 0;
		for(auto it = teams.begin(); it != teams.end(); it++) {
			if( (*it)->isHealthy() ) {
				healthy++;
			}
		}
		TraceEvent(healthy == healthyTeamCount ? SevInfo : SevWarnAlways, "HealthyTeamCheck", masterId)
			.detail("ValidatedCount", healthy)
			.detail("ProvidedCount", healthyTeamCount);
	}

	bool shouldHandleServer(const StorageServerInterface &newServer) {
		return (includedDCs.empty() || std::find(includedDCs.begin(), includedDCs.end(), newServer.locality.dcId()) != includedDCs.end() || (otherTrackedDCs.present() && std::find(otherTrackedDCs.get().begin(), otherTrackedDCs.get().end(), newServer.locality.dcId()) == otherTrackedDCs.get().end()));
	}

	void addServer( StorageServerInterface newServer, ProcessClass processClass, Promise<Void> errorOut, Version addedVersion ) {
		if (!shouldHandleServer(newServer)) {
			return;
		}
		allServers.push_back( newServer.id() );

		TraceEvent("AddedStorageServer", masterId).detail("ServerID", newServer.id()).detail("ProcessClass", processClass.toString()).detail("WaitFailureToken", newServer.waitFailure.getEndpoint().token).detail("Address", newServer.waitFailure.getEndpoint().address);
		auto &r = server_info[newServer.id()] = Reference<TCServerInfo>( new TCServerInfo( newServer, processClass ) );
		r->tracker = storageServerTracker( this, cx, r.getPtr(), &server_status, lock, masterId, &server_info, serverChanges, errorOut, addedVersion );
		restartTeamBuilder.trigger();
	}

	void removeServer( UID removedServer ) {
		TraceEvent("RemovedStorageServer", masterId).detail("ServerID", removedServer);
		// ASSERT( !shardsAffectedByTeamFailure->getServersForTeam( t ) for all t in teams that contain removedServer )

		// Find all servers with which the removedServer shares teams
		std::set<UID> serversWithAjoiningTeams;
		auto& sharedTeams = server_info[ removedServer ]->teams;
		for( int i = 0; i < sharedTeams.size(); i++ ) {
			auto& teamIds = sharedTeams[i]->getServerIDs();
			serversWithAjoiningTeams.insert( teamIds.begin(), teamIds.end() );
		}
		serversWithAjoiningTeams.erase( removedServer );

		// For each server in a team with the removedServer, erase shared teams from the list of teams in that other server
		for( auto it = serversWithAjoiningTeams.begin(); it != serversWithAjoiningTeams.end(); ++it ) {
			auto& teams = server_info[ *it ]->teams;
			for( int t = 0; t < teams.size(); t++ ) {
				auto& serverIds = teams[t]->getServerIDs();
				if ( std::count( serverIds.begin(), serverIds.end(), removedServer ) ) {
					teams[t--] = teams.back();
					teams.pop_back();
				}
			}
		}

		// remove removedServer from allServers, server_info
		for(int s=0; s<allServers.size(); s++) {
			if (allServers[s] == removedServer) {
				allServers[s--] = allServers.back();
				allServers.pop_back();
			}
		}
		server_info.erase( removedServer );

		// remove all teams that contain removedServer
		// SOMEDAY: can we avoid walking through all teams, since we have an index of teams in which removedServer participated
		for(int t=0; t<teams.size(); t++) {
			if ( std::count( teams[t]->getServerIDs().begin(), teams[t]->getServerIDs().end(), removedServer ) ) {
				teams[t]->tracker.cancel();
				teams[t--] = teams.back();
				teams.pop_back();
			}
		}
		doBuildTeams = true;
		restartTeamBuilder.trigger();

		TraceEvent("DataDistributionTeamCollectionUpdate", masterId)
			.detail("Teams", teams.size())
			.detail("Servers", allServers.size());
	}
};

// Track a team and issue RelocateShards when the level of degradation changes
ACTOR Future<Void> teamTracker( DDTeamCollection *self, Reference<IDataDistributionTeam> team) {
	state int lastServersLeft = team->getServerIDs().size();
	state bool lastAnyUndesired = false;
	state bool wrongSize = team->getServerIDs().size() != self->configuration.storageTeamSize;
	state bool lastReady = self->initialFailureReactionDelay.isReady();
	state bool lastHealthy = team->isHealthy();
	state bool lastOptimal = team->isOptimal() && lastHealthy;
	state bool lastWrongConfiguration = team->isWrongConfiguration();

	if(lastHealthy) {
		self->healthyTeamCount++;
		self->zeroHealthyTeams->set(false);
	}

	if(lastOptimal) {
		self->optimalTeamCount++;
		self->zeroOptimalTeams.set(false);
	}

	state bool lastZeroHealthy = self->zeroHealthyTeams->get();

	TraceEvent("TeamTrackerStarting", self->masterId).detail("Reason", "Initial wait complete (sc)").detail("Team", team->getDesc());

	try {
		loop {
			TraceEvent("TeamHealthChangeDetected", self->masterId).detail("IsReady", self->initialFailureReactionDelay.isReady() );
			// Check if the number of degraded machines has changed
			state vector<Future<Void>> change;
			auto servers = team->getServerIDs();
			bool anyUndesired = false;
			bool anyWrongConfiguration = false;
			Reference<LocalityGroup> teamLocality(new LocalityGroup());

			for(auto s = servers.begin(); s != servers.end(); ++s) {
				change.push_back( self->server_status.onChange( *s ) );
				auto& status = self->server_status.get(*s);
				if (!status.isFailed)
					teamLocality->add( status.locality );
				if (status.isUndesired)
					anyUndesired = true;
				if (status.isWrongConfiguration)
					anyWrongConfiguration = true;
			}

			int serversLeft = teamLocality->size();
			bool matchesPolicy = self->configuration.storagePolicy->validate(teamLocality->getEntries(), teamLocality);

			if( !self->initialFailureReactionDelay.isReady() ) {
				change.push_back( self->initialFailureReactionDelay );
			}
			change.push_back( self->zeroHealthyTeams->onChange() );

			bool recheck = (lastReady != self->initialFailureReactionDelay.isReady() || (lastZeroHealthy && !self->zeroHealthyTeams->get())) && (!matchesPolicy || anyUndesired || team->getServerIDs().size() != self->configuration.storageTeamSize);
			lastReady = self->initialFailureReactionDelay.isReady();
			lastZeroHealthy = self->zeroHealthyTeams->get();

			if( serversLeft != lastServersLeft || anyUndesired != lastAnyUndesired || anyWrongConfiguration != lastWrongConfiguration || wrongSize || recheck ) {
				TraceEvent("TeamHealthChanged", self->masterId)
					.detail("Team", team->getDesc()).detail("ServersLeft", serversLeft)
					.detail("LastServersLeft", lastServersLeft).detail("ContainsUndesiredServer", anyUndesired)
					.detail("HealthyTeamsCount", self->healthyTeamCount).detail("IsWrongConfiguration", anyWrongConfiguration);

				bool healthy = matchesPolicy && !anyUndesired && team->getServerIDs().size() == self->configuration.storageTeamSize && team->getServerIDs().size() == serversLeft;
				team->setHealthy( healthy );	// Unhealthy teams won't be chosen by bestTeam

				team->setWrongConfiguration( anyWrongConfiguration );

				bool optimal = team->isOptimal() && healthy;
				if( optimal != lastOptimal ) {
					lastOptimal = optimal;
					self->optimalTeamCount += optimal ? 1 : -1;

					ASSERT( self->optimalTeamCount >= 0 );
					self->zeroOptimalTeams.set(self->optimalTeamCount == 0);
				}

				if( lastHealthy != healthy ) {
					lastHealthy = healthy;
					self->healthyTeamCount += healthy ? 1 : -1;

					ASSERT( self->healthyTeamCount >= 0 );
					self->zeroHealthyTeams->set(self->healthyTeamCount == 0);

					if( self->healthyTeamCount == 0 ) {
						TraceEvent(SevWarn, "ZeroTeamsHealthySignalling", self->masterId).detail("SignallingTeam", team->getDesc());
					}

					TraceEvent("TeamHealthDifference", self->masterId)
						.detail("LastOptimal", lastOptimal)
						.detail("LastHealthy", lastHealthy)
						.detail("Optimal", optimal)
						.detail("OptimalTeamCount", self->optimalTeamCount);
				}

				lastServersLeft = serversLeft;
				lastAnyUndesired = anyUndesired;
				lastWrongConfiguration = anyWrongConfiguration;
				wrongSize = false;

				state int lastPriority = team->getPriority();
				if( serversLeft < self->configuration.storageTeamSize ) {
					if( serversLeft == 0 )
						team->setPriority( PRIORITY_TEAM_0_LEFT );
					else if( serversLeft == 1 )
						team->setPriority( PRIORITY_TEAM_1_LEFT );
					else if( serversLeft == 2 )
						team->setPriority( PRIORITY_TEAM_2_LEFT );
					else
						team->setPriority( PRIORITY_TEAM_UNHEALTHY );
				}
				else if ( team->getServerIDs().size() != self->configuration.storageTeamSize || anyWrongConfiguration )
					team->setPriority( PRIORITY_TEAM_UNHEALTHY );
				else if( anyUndesired )
					team->setPriority( PRIORITY_TEAM_CONTAINS_UNDESIRED_SERVER );
				else
					team->setPriority( PRIORITY_TEAM_HEALTHY );
				TraceEvent("TeamPriorityChange", self->masterId).detail("Priority", team->getPriority());

				lastZeroHealthy = self->zeroHealthyTeams->get(); //set this again in case it changed from this teams health changing
				if( self->initialFailureReactionDelay.isReady() && !self->zeroHealthyTeams->get() ) {
					vector<KeyRange> shards = self->shardsAffectedByTeamFailure->getShardsFor( ShardsAffectedByTeamFailure::Team(team->getServerIDs(), self->primary) );

					for(int i=0; i<shards.size(); i++) {
						int maxPriority = team->getPriority();
						auto teams = self->shardsAffectedByTeamFailure->getTeamsFor( shards[i] );
						for( int t=0; t<teams.size(); t++) {
							if( teams[t].servers.size() && self->server_info.count( teams[t].servers[0] ) ) {
								auto& info = self->server_info[teams[t].servers[0]];

								bool found = false;
								for( int i = 0; i < info->teams.size(); i++ ) {
									if( info->teams[i]->serverIDs == teams[t].servers ) {
										maxPriority = std::max( maxPriority, info->teams[i]->getPriority() );
										found = true;
										break;
									}
								}

								TEST(!found); // A removed team is still associated with a shard in SABTF
							} else {
								TEST(teams[t].servers.size()); // A removed server is still associated with a team in SABTF
							}
						}

						if( maxPriority == team->getPriority() || lastPriority > maxPriority ) {
							RelocateShard rs;
							rs.keys = shards[i];
							rs.priority = maxPriority;

							self->output.send(rs);
							if(g_random->random01() < 0.01) {
								TraceEvent("SendRelocateToDDQx100", self->masterId)
									.detail("Team", team->getDesc())
									.detail("KeyBegin", printable(rs.keys.begin))
									.detail("KeyEnd", printable(rs.keys.end))
									.detail("Priority", rs.priority)
									.detail("TeamFailedMachines", team->getServerIDs().size()-serversLeft)
									.detail("TeamOKMachines", serversLeft);
							}
						} else {
							TraceEvent("RelocationNotSentToDDQ", self->masterId)
								.detail("Team", team->getDesc());
						}
					}
				} else {
					TraceEvent("TeamHealthNotReady", self->masterId).detail("HealthyTeamCount", self->healthyTeamCount);
				}
			}

			// Wait for any of the machines to change status
			Void _ = wait( quorum( change, 1 ) );
			Void _ = wait( yield() );
		}
	} catch(Error& e) {
		if( team->isHealthy() ) {
			self->healthyTeamCount--;
			ASSERT( self->healthyTeamCount >= 0 );

			if( self->healthyTeamCount == 0 ) {
				TraceEvent(SevWarn, "ZeroTeamsHealthySignalling", self->masterId).detail("SignallingTeam", team->getDesc());
				self->zeroHealthyTeams->set(true);
			}
		}
		throw;
	}
}

ACTOR Future<Void> trackExcludedServers( DDTeamCollection *self, Database cx ) {
	loop {
		// Fetch the list of excluded servers
		state Transaction tr(cx);
		state Optional<Value> lastChangeID;
		loop {
			try {
				state Future<Standalone<RangeResultRef>> fresults = tr.getRange( excludedServersKeys, CLIENT_KNOBS->TOO_MANY );
				state Future<Optional<Value>> fchid = tr.get( excludedServersVersionKey );
				Void _ = wait( success(fresults) && success(fchid) );

				Standalone<RangeResultRef> results = fresults.get();
				lastChangeID = fchid.get();
				ASSERT( !results.more && results.size() < CLIENT_KNOBS->TOO_MANY );

				std::set<AddressExclusion> excluded;
				for(auto r = results.begin(); r != results.end(); ++r) {
					AddressExclusion addr = decodeExcludedServersKey(r->key);
					if (addr.isValid())
						excluded.insert( addr );
				}

				TraceEvent("DDExcludedServersChanged", self->masterId).detail("Rows", results.size()).detail("Exclusions", excluded.size());

				// Reset and reassign self->excludedServers based on excluded, but weonly
				// want to trigger entries that are different
				auto old = self->excludedServers.getKeys();
				for(auto& o : old)
					if (!excluded.count(o))
						self->excludedServers.set(o, false);
				for(auto& n : excluded)
					self->excludedServers.set(n, true);
				self->restartRecruiting.trigger();
				break;
			} catch (Error& e) {
				Void _ = wait( tr.onError(e) );
			}
		}

		// Wait for a change in the list of excluded servers
		loop {
			try {
				Optional<Value> nchid = wait( tr.get( excludedServersVersionKey ) );
				if (nchid != lastChangeID)
					break;

				Void _ = wait( delay( SERVER_KNOBS->SERVER_LIST_DELAY, TaskDataDistribution ) );  // FIXME: make this tr.watch( excludedServersVersionKey ) instead
				tr = Transaction(cx);
			} catch (Error& e) {
				Void _ = wait( tr.onError(e) );
			}
		}
	}
}

ACTOR Future<vector<std::pair<StorageServerInterface, ProcessClass>>> getServerListAndProcessClasses( Transaction *tr ) {
	state Future<vector<ProcessData>> workers = getWorkers(tr);
	state Future<Standalone<RangeResultRef>> serverList = tr->getRange( serverListKeys, CLIENT_KNOBS->TOO_MANY );
	Void _ = wait( success(workers) && success(serverList) );
	ASSERT( !serverList.get().more && serverList.get().size() < CLIENT_KNOBS->TOO_MANY );

	std::map<Optional<Standalone<StringRef>>, ProcessData> id_data;
	for( int i = 0; i < workers.get().size(); i++ )
		id_data[workers.get()[i].locality.processId()] = workers.get()[i];

	vector<std::pair<StorageServerInterface, ProcessClass>> results;
	for( int i = 0; i < serverList.get().size(); i++ ) {
		auto ssi = decodeServerListValue( serverList.get()[i].value );
		results.push_back( std::make_pair(ssi, id_data[ssi.locality.processId()].processClass) );
	}

	return results;
}

ACTOR Future<Void> waitServerListChange( DDTeamCollection *self, Database cx, FutureStream<Void> serverRemoved ) {
	state Future<Void> checkSignal = delay(SERVER_KNOBS->SERVER_LIST_DELAY);
	state Future<vector<std::pair<StorageServerInterface, ProcessClass>>> serverListAndProcessClasses = Never();
	state bool isFetchingResults = false;
	state Transaction tr(cx);
	loop {
		try {
			choose {
				when( Void _ = wait( checkSignal ) ) {
					checkSignal = Never();
					isFetchingResults = true;
					serverListAndProcessClasses = getServerListAndProcessClasses(&tr);
				}
				when( vector<std::pair<StorageServerInterface, ProcessClass>> results = wait( serverListAndProcessClasses ) ) {
					serverListAndProcessClasses = Never();
					isFetchingResults = false;

					for( int i = 0; i < results.size(); i++ ) {
						UID serverId = results[i].first.id();
						StorageServerInterface const& ssi = results[i].first;
						ProcessClass const& processClass = results[i].second;
						if (!self->shouldHandleServer(ssi)) {
							continue;
						}
						else if( self->server_info.count( serverId ) ) {
							auto& serverInfo = self->server_info[ serverId ];
							if (ssi.getValue.getEndpoint() != serverInfo->lastKnownInterface.getValue.getEndpoint() || processClass != serverInfo->lastKnownClass.classType()) {
								Promise<std::pair<StorageServerInterface, ProcessClass>> currentInterfaceChanged = serverInfo->interfaceChanged;
								serverInfo->interfaceChanged = Promise<std::pair<StorageServerInterface, ProcessClass>>();
								serverInfo->onInterfaceChanged = Future<std::pair<StorageServerInterface, ProcessClass>>( serverInfo->interfaceChanged.getFuture() );
								currentInterfaceChanged.send( std::make_pair(ssi,processClass) );
							}
						} else if( !self->recruitingIds.count(ssi.id()) ) {
							self->addServer( ssi, processClass, self->serverTrackerErrorOut, tr.getReadVersion().get() );
							self->doBuildTeams = true;
						}
					}

					tr = Transaction(cx);
					checkSignal = delay(SERVER_KNOBS->SERVER_LIST_DELAY);
				}
				when( Void _ = waitNext( serverRemoved ) ) {
					if( isFetchingResults ) {
						tr = Transaction(cx);
						serverListAndProcessClasses = getServerListAndProcessClasses(&tr);
					}
				}
			}
		} catch(Error& e) {
			Void _ = wait( tr.onError(e) );
			serverListAndProcessClasses = Never();
			isFetchingResults = false;
			checkSignal = Void();
		}
	}
}

ACTOR Future<Void> serverMetricsPolling( TCServerInfo *server) {
	state double lastUpdate = now();
	loop {
		Void _ = wait( updateServerMetrics( server ) );
		Void _ = wait( delayUntil( lastUpdate + SERVER_KNOBS->STORAGE_METRICS_POLLING_DELAY + SERVER_KNOBS->STORAGE_METRICS_RANDOM_DELAY * g_random->random01(), TaskDataDistributionLaunch ) );
		lastUpdate = now();
	}
}

//Returns the KeyValueStoreType of server if it is different from self->storeType
ACTOR Future<KeyValueStoreType> keyValueStoreTypeTracker(DDTeamCollection *self, TCServerInfo *server) {
	state KeyValueStoreType type = wait(brokenPromiseToNever(server->lastKnownInterface.getKeyValueStoreType.getReplyWithTaskID<KeyValueStoreType>(TaskDataDistribution)));
	if(type == self->configuration.storageServerStoreType && (self->includedDCs.empty() || std::find(self->includedDCs.begin(), self->includedDCs.end(), server->lastKnownInterface.locality.dcId()) != self->includedDCs.end()) )
		Void _ = wait(Future<Void>(Never()));

	return type;
}

ACTOR Future<Void> storageServerTracker(
	DDTeamCollection *self,
	Database cx,
	TCServerInfo *server, //This actor is owned by this TCServerInfo
	ServerStatusMap *statusMap,
	MoveKeysLock lock,
	UID masterId,
	std::map<UID, Reference<TCServerInfo>>* other_servers,
	PromiseStream< std::pair<UID, Optional<StorageServerInterface>> > changes,
	Promise<Void> errorOut,
	Version addedVersion)
{
	Void _ = wait( self->readyToStart );
	
	state Future<Void> failureTracker;
	state ServerStatus status( false, false, server->lastKnownInterface.locality );
	state bool lastIsUnhealthy = false;
	state Future<Void> metricsTracker = serverMetricsPolling( server );
	state Future<std::pair<StorageServerInterface, ProcessClass>> interfaceChanged = server->onInterfaceChanged;

	state Future<KeyValueStoreType> storeTracker = keyValueStoreTypeTracker( self, server );
	state bool hasWrongStoreTypeOrDC = false;

	changes.send( std::make_pair(server->id, server->lastKnownInterface) );

	try {
		loop {
			status.isUndesired = false;
			status.isWrongConfiguration = false;

			// If there is any other server on this exact NetworkAddress, this server is undesired and will eventually be eliminated
			state std::vector<Future<Void>> otherChanges;
			std::vector<Promise<Void>> wakeUpTrackers;
			for(auto i = other_servers->begin(); i != other_servers->end(); ++i) {
				if (i->second.getPtr() != server && i->second->lastKnownInterface.address() == server->lastKnownInterface.address()) {
					auto& statusInfo = statusMap->get( i->first );
					TraceEvent("SameAddress", masterId)
						.detail("Failed", statusInfo.isFailed)
						.detail("Undesired", statusInfo.isUndesired)
						.detail("Server", server->id).detail("OtherServer", i->second->id)
						.detail("Address", server->lastKnownInterface.address())
						.detail("NumShards", self->shardsAffectedByTeamFailure->getNumberOfShards(server->id))
						.detail("OtherNumShards", self->shardsAffectedByTeamFailure->getNumberOfShards(i->second->id))
						.detail("OtherHealthy", !statusMap->get( i->second->id ).isUnhealthy());
					otherChanges.push_back( statusMap->onChange( i->second->id ) );
					if(!statusMap->get( i->second->id ).isUnhealthy()) {
						if(self->shardsAffectedByTeamFailure->getNumberOfShards(i->second->id) >= self->shardsAffectedByTeamFailure->getNumberOfShards(server->id))
						{
							TraceEvent(SevWarn, "UndesiredStorageServer", masterId)
								.detail("Server", server->id)
								.detail("Address", server->lastKnownInterface.address())
								.detail("OtherServer", i->second->id)
								.detail("NumShards", self->shardsAffectedByTeamFailure->getNumberOfShards(server->id))
								.detail("OtherNumShards", self->shardsAffectedByTeamFailure->getNumberOfShards(i->second->id));

							status.isUndesired = true;
						}
						else
							wakeUpTrackers.push_back(i->second->wakeUpTracker);
					}
				}
			}

			for(auto& p : wakeUpTrackers) {
				if( !p.isSet() )
					p.send(Void());
			}

			if( server->lastKnownClass.machineClassFitness( ProcessClass::Storage ) > ProcessClass::UnsetFit ) {
				if( self->optimalTeamCount > 0 ) {
					TraceEvent(SevWarn, "UndesiredStorageServer", masterId).detail("Server", server->id).detail("OptimalTeamCount", self->optimalTeamCount);
					status.isUndesired = true;
				}
				otherChanges.push_back( self->zeroOptimalTeams.onChange() );
			}

			//If this storage server has the wrong key-value store type, then mark it undesired so it will be replaced with a server having the correct type
			if(hasWrongStoreTypeOrDC) {
				TraceEvent(SevWarn, "UndesiredStorageServer", masterId).detail("Server", server->id).detail("StoreType", "?");
				status.isUndesired = true;
				status.isWrongConfiguration = true;
			}

			// If the storage server is in the excluded servers list, it is undesired
			NetworkAddress a = server->lastKnownInterface.address();
			AddressExclusion addr( a.ip, a.port );
			AddressExclusion ipaddr( a.ip );
			if (self->excludedServers.get( addr ) || self->excludedServers.get( ipaddr )) {
				TraceEvent(SevWarn, "UndesiredStorageServer", masterId).detail("Server", server->id)
					.detail("Excluded", self->excludedServers.get( addr ) ? addr.toString() : ipaddr.toString());
				status.isUndesired = true;
				status.isWrongConfiguration = true;
			}
			otherChanges.push_back( self->excludedServers.onChange( addr ) );
			otherChanges.push_back( self->excludedServers.onChange( ipaddr ) );

			failureTracker = storageServerFailureTracker( cx, server->lastKnownInterface, statusMap, &status, &self->restartRecruiting, &self->unhealthyServers, masterId, addedVersion );

			//We need to recruit new storage servers if the key value store type has changed
			if(hasWrongStoreTypeOrDC)
				self->restartRecruiting.trigger();

			if( lastIsUnhealthy && !status.isUnhealthy() && !server->teams.size() )
				self->doBuildTeams = true;
			lastIsUnhealthy = status.isUnhealthy();

			choose {
				when( Void _ = wait( failureTracker ) ) {
					// The server is failed AND all data has been removed from it, so permanently remove it.
					TraceEvent("StatusMapChange", masterId).detail("ServerID", server->id).detail("Status", "Removing");
					changes.send( std::make_pair(server->id, Optional<StorageServerInterface>()) );

					// Remove server from FF/serverList
					Void _ = wait( removeStorageServer( cx, server->id, lock ) );

					TraceEvent("StatusMapChange", masterId).detail("ServerID", server->id).detail("Status", "Removed");
					// Sets removeSignal (alerting dataDistributionTeamCollection to remove the storage server from its own data structures)
					server->removed.send( Void() );
					self->removedServers.send( server->id );
					return Void();
				}
				when( std::pair<StorageServerInterface, ProcessClass> newInterface = wait( interfaceChanged ) ) {
					bool restartRecruiting =  newInterface.first.waitFailure.getEndpoint().address != server->lastKnownInterface.waitFailure.getEndpoint().address;
					TraceEvent("StorageServerInterfaceChanged", masterId).detail("ServerID", server->id)
						.detail("NewWaitFailureToken", newInterface.first.waitFailure.getEndpoint().token)
						.detail("OldWaitFailureToken", server->lastKnownInterface.waitFailure.getEndpoint().token);
					server->lastKnownInterface = newInterface.first;
					server->lastKnownClass = newInterface.second;
					interfaceChanged = server->onInterfaceChanged;
					changes.send( std::make_pair(server->id, server->lastKnownInterface) );
					// We rely on the old failureTracker being actorCancelled since the old actor now has a pointer to an invalid location
					status = ServerStatus( status.isFailed, status.isUndesired, server->lastKnownInterface.locality );

					//Restart the storeTracker for the new interface
					storeTracker = keyValueStoreTypeTracker(self, server);
					hasWrongStoreTypeOrDC = false;
					self->restartTeamBuilder.trigger();
					if(restartRecruiting)
						self->restartRecruiting.trigger();
				}
				when( Void _ = wait( otherChanges.empty() ? Never() : quorum( otherChanges, 1 ) ) ) {
					TraceEvent("SameAddressChangedStatus", masterId).detail("ServerID", server->id);
				}
				when( KeyValueStoreType type = wait( storeTracker ) ) {
					TraceEvent("KeyValueStoreTypeChanged", masterId)
						.detail("ServerID", server->id)
						.detail("StoreType", type.toString())
						.detail("DesiredType", self->configuration.storageServerStoreType.toString());
					TEST(true); //KeyValueStore type changed

					storeTracker = Never();
					hasWrongStoreTypeOrDC = true;
				}
				when( Void _ = wait( server->wakeUpTracker.getFuture() ) ) {
					server->wakeUpTracker = Promise<Void>();
				}
			}
		}
	} catch( Error &e ) {
		if (e.code() != error_code_actor_cancelled)
			errorOut.sendError(e);
		throw;
	}
}

//Monitor whether or not storage servers are being recruited.  If so, then a database cannot be considered quiet
ACTOR Future<Void> monitorStorageServerRecruitment(DDTeamCollection *self) {
	state bool recruiting = false;
	TraceEvent("StorageServerRecruitment", self->masterId)
		.detail("State", "Idle")
		.trackLatest((self->cx->dbName.toString() + "/StorageServerRecruitment_" + self->masterId.toString()).c_str());
	loop {
		if( !recruiting ) {
			while(self->recruitingStream.get() == 0) {
				Void _ = wait( self->recruitingStream.onChange() );
			}
			TraceEvent("StorageServerRecruitment", self->masterId)
				.detail("State", "Recruiting")
				.trackLatest((self->cx->dbName.toString() + "/StorageServerRecruitment_" + self->masterId.toString()).c_str());
			recruiting = true;
		} else {
			loop {
				choose {
					when( Void _ = wait( self->recruitingStream.onChange() ) ) {}
					when( Void _ = wait( self->recruitingStream.get() == 0 ? delay(SERVER_KNOBS->RECRUITMENT_IDLE_DELAY, TaskDataDistribution) : Future<Void>(Never()) ) ) { break; }
				}
			}
			TraceEvent("StorageServerRecruitment", self->masterId)
				.detail("State", "Idle")
				.trackLatest((self->cx->dbName.toString() + "/StorageServerRecruitment_" + self->masterId.toString()).c_str());
			recruiting = false;
		}
	}
}

ACTOR Future<Void> initializeStorage( DDTeamCollection *self, RecruitStorageReply candidateWorker ) {
	// SOMEDAY: Cluster controller waits for availability, retry quickly if a server's Locality changes
	self->recruitingStream.set(self->recruitingStream.get()+1);

	state UID interfaceId = g_random->randomUniqueID();
	InitializeStorageRequest isr;
	isr.storeType = self->configuration.storageServerStoreType;
	isr.seedTag = invalidTag;
	isr.reqId = g_random->randomUniqueID();
	isr.interfaceId = interfaceId;

	TraceEvent("DDRecruiting").detail("State", "Sending request to worker").detail("WorkerID", candidateWorker.worker.id())
		.detail("WorkerLocality", candidateWorker.worker.locality.toString()).detail("Interf", interfaceId).detail("Addr", candidateWorker.worker.address());

	self->recruitingIds.insert(interfaceId);
	self->recruitingLocalities.insert(candidateWorker.worker.address());
	ErrorOr<InitializeStorageReply> newServer = wait( candidateWorker.worker.storage.tryGetReply( isr, TaskDataDistribution ) );
	self->recruitingIds.erase(interfaceId);
	self->recruitingLocalities.erase(candidateWorker.worker.address());

	self->recruitingStream.set(self->recruitingStream.get()-1);

	TraceEvent("DDRecruiting").detail("State", "Finished request").detail("WorkerID", candidateWorker.worker.id())
		.detail("WorkerLocality", candidateWorker.worker.locality.toString()).detail("Interf", interfaceId).detail("Addr", candidateWorker.worker.address());

	if( newServer.isError() ) {
		TraceEvent(SevWarn, "DDRecruitmentError").error(newServer.getError());
		if( !newServer.isError( error_code_recruitment_failed ) && !newServer.isError( error_code_request_maybe_delivered ) )
			throw newServer.getError();
		Void _ = wait( delay(SERVER_KNOBS->STORAGE_RECRUITMENT_DELAY, TaskDataDistribution) );
	}
	else if( newServer.present() ) {
		if( !self->server_info.count( newServer.get().interf.id() ) )
			self->addServer( newServer.get().interf, candidateWorker.processClass, self->serverTrackerErrorOut, newServer.get().addedVersion );
		else
			TraceEvent(SevWarn, "DDRecruitmentError").detail("Reason", "Server ID already recruited");

		self->doBuildTeams = true;
		if( self->healthyTeamCount == 0 ) {
			Void _ = wait( self->checkBuildTeams( self ) );
		}
	}

	self->restartRecruiting.trigger();

	return Void();
}

ACTOR Future<Void> storageRecruiter( DDTeamCollection *self, Reference<AsyncVar<struct ServerDBInfo>> db ) {
	state Future<RecruitStorageReply> fCandidateWorker;
	state RecruitStorageRequest lastRequest;
	loop {
		try {
			RecruitStorageRequest rsr;
			std::set<AddressExclusion> exclusions;
			for(auto s = self->server_info.begin(); s != self->server_info.end(); ++s) {
				auto serverStatus = self->server_status.get( s->second->lastKnownInterface.id() );
				if( serverStatus.excludeOnRecruit() ) {
					TraceEvent(SevDebug, "DDRecruitExcl1").detail("Excluding", s->second->lastKnownInterface.address());
					auto addr = s->second->lastKnownInterface.address();
					exclusions.insert( AddressExclusion( addr.ip, addr.port ) );
				}
			}
			for(auto addr : self->recruitingLocalities) {
				exclusions.insert( AddressExclusion(addr.ip, addr.port));
			}

			auto excl = self->excludedServers.getKeys();
			for(auto& s : excl)
				if (self->excludedServers.get(s)) {
					TraceEvent(SevDebug, "DDRecruitExcl2").detail("Excluding", s.toString());
					exclusions.insert( s );
				}
			rsr.criticalRecruitment = self->healthyTeamCount == 0;
			for(auto it : exclusions) {
				rsr.excludeAddresses.push_back(it);
			}

			rsr.includeDCs = self->includedDCs;

			TraceEvent(rsr.criticalRecruitment ? SevWarn : SevInfo, "DDRecruiting").detail("State", "Sending request to CC")
			.detail("Exclusions", rsr.excludeAddresses.size()).detail("Critical", rsr.criticalRecruitment);

			if( rsr.criticalRecruitment ) {
				TraceEvent(SevWarn, "DDRecruitingEmergency", self->masterId);
			}

			if(!fCandidateWorker.isValid() || fCandidateWorker.isReady() || rsr.excludeAddresses != lastRequest.excludeAddresses || rsr.criticalRecruitment != lastRequest.criticalRecruitment) {
				lastRequest = rsr;
				fCandidateWorker = brokenPromiseToNever( db->get().clusterInterface.recruitStorage.getReply( rsr, TaskDataDistribution ) );
			}

			choose {
				when( RecruitStorageReply candidateWorker = wait( fCandidateWorker ) ) {
					self->addActor.send(initializeStorage(self, candidateWorker));
				}
				when( Void _ = wait( db->onChange() ) ) { // SOMEDAY: only if clusterInterface changes?
					fCandidateWorker = Future<RecruitStorageReply>();
				}
				when( Void _ = wait( self->restartRecruiting.onTrigger() ) ) {}
			}
			Void _ = wait( delay(FLOW_KNOBS->PREVENT_FAST_SPIN_DELAY) );
		} catch( Error &e ) {
			if(e.code() != error_code_timed_out) {
				throw;
			}
			TEST(true); //Storage recruitment timed out
		}
	}
}

ACTOR Future<Void> updateReplicasKey(DDTeamCollection* self, Optional<Key> dcId) {
	Void _ = wait(self->initialFailureReactionDelay);
	Void _ = wait(delay(FLOW_KNOBS->PREVENT_FAST_SPIN_DELAY, TaskLowPriority)); //After the team trackers wait on the initial failure reaction delay, they yield. We want to make sure every tracker has had the opportunity to send their relocations to the queue.
	while(self->zeroHealthyTeams->get() || self->processingUnhealthy->get()) {
		TraceEvent("DDUpdatingStalled", self->masterId).detail("DcId", printable(dcId)).detail("ZeroHealthy", self->zeroHealthyTeams->get()).detail("ProcessingUnhealthy", self->processingUnhealthy->get());
		Void _ = wait(self->zeroHealthyTeams->onChange() || self->processingUnhealthy->onChange());
	}
	TraceEvent("DDUpdatingReplicas", self->masterId).detail("DcId", printable(dcId)).detail("Replicas", self->configuration.storageTeamSize);
	state Transaction tr(self->cx);
	loop {
		try {
			tr.addReadConflictRange(singleKeyRange(datacenterReplicasKeyFor(dcId)));
			tr.set(datacenterReplicasKeyFor(dcId), datacenterReplicasValue(self->configuration.storageTeamSize));
			Void _ = wait( tr.commit() );
			TraceEvent("DDUpdatedReplicas", self->masterId).detail("DcId", printable(dcId)).detail("Replicas", self->configuration.storageTeamSize);
			return Void();
		} catch( Error &e ) {
			Void _ = wait( tr.onError(e) );
		}
	}
}

ACTOR Future<Void> serverGetTeamRequests(TeamCollectionInterface tci, DDTeamCollection* self) {
	loop {
		GetTeamRequest req = waitNext(tci.getTeam.getFuture());
		self->addActor.send( self->getTeam( self, req ) );
	}
}

// Keep track of servers and teams -- serves requests for getRandomTeam
ACTOR Future<Void> dataDistributionTeamCollection(
	Reference<InitialDataDistribution> initData,
	TeamCollectionInterface tci,
	Database cx,
	Reference<AsyncVar<struct ServerDBInfo>> db,
	Reference<ShardsAffectedByTeamFailure> shardsAffectedByTeamFailure,
	MoveKeysLock lock,
	PromiseStream<RelocateShard> output,
	UID masterId,
	DatabaseConfiguration configuration,
	std::vector<Optional<Key>> includedDCs,
	Optional<std::vector<Optional<Key>>> otherTrackedDCs,
	PromiseStream< std::pair<UID, Optional<StorageServerInterface>> > serverChanges,
	Future<Void> readyToStart,
	Reference<AsyncVar<bool>> zeroHealthyTeams,
	bool primary,
	Reference<AsyncVar<bool>> processingUnhealthy)
{
	state DDTeamCollection self( cx, masterId, lock, output, shardsAffectedByTeamFailure, configuration, includedDCs, otherTrackedDCs, serverChanges, readyToStart, zeroHealthyTeams, primary, processingUnhealthy );
	state Future<Void> loggingTrigger = Void();
	state PromiseStream<Void> serverRemoved;
	state Future<Void> error = actorCollection( self.addActor.getFuture() );

<<<<<<< HEAD
=======
	TraceEvent("DDTeamCollectionBegin", masterId).detail("Primary", primary);
	Void _ = wait( readyToStart );
	TraceEvent("DDTeamCollectionReadyToStart", masterId).detail("Primary", primary);
>>>>>>> 7817c4ac
	try {
		self.init( *initData );
		initData = Reference<InitialDataDistribution>();
		self.addActor.send(serverGetTeamRequests(tci, &self));

		TraceEvent("DDTeamCollectionBegin", masterId).detail("primary", primary);
		Void _ = wait( readyToStart || error );
		TraceEvent("DDTeamCollectionReadyToStart", masterId).detail("primary", primary);
		
		self.addActor.send(storageRecruiter( &self, db ));
		self.addActor.send(monitorStorageServerRecruitment( &self ));
		self.addActor.send(waitServerListChange( &self, cx, serverRemoved.getFuture() ));
		self.addActor.send(trackExcludedServers( &self, cx ));
		
		if(includedDCs.size()) {
			self.addActor.send(updateReplicasKey(&self, includedDCs[0]));
		}
		// SOMEDAY: Monitor FF/serverList for (new) servers that aren't in allServers and add or remove them

		loop choose {
			when( UID removedServer = waitNext( self.removedServers.getFuture() ) ) {
				TEST(true);  // Storage server removed from database
				self.removeServer( removedServer );
				serverRemoved.send( Void() );

				self.restartRecruiting.trigger();
			}
			when( Void _ = wait( self.zeroHealthyTeams->onChange() ) ) {
				if(self.zeroHealthyTeams->get()) {
					self.restartRecruiting.trigger();
					self.noHealthyTeams();
				}
			}
			when( Void _ = wait( loggingTrigger ) ) {
				TraceEvent("TotalDataInFlight", masterId).detail("TotalBytes", self.getDebugTotalDataInFlight()).detail("UnhealthyServers", self.unhealthyServers).trackLatest(
					(cx->dbName.toString() + "/TotalDataInFlight").c_str());
				loggingTrigger = delay( SERVER_KNOBS->DATA_DISTRIBUTION_LOGGING_INTERVAL );
				self.countHealthyTeams();
			}
			when( Void _ = wait( self.serverTrackerErrorOut.getFuture() ) ) {} // Propagate errors from storageServerTracker
			when( Void _ = wait( error ) ) {}
		}
	} catch (Error& e) {
		if (e.code() != error_code_movekeys_conflict)
			TraceEvent(SevError, "DataDistributionTeamCollectionError", masterId).error(e);
		throw e;
	}
}

ACTOR Future<Void> waitForDataDistributionEnabled( Database cx ) {
	state Transaction tr(cx);
	loop {
		Void _ = wait(delay(SERVER_KNOBS->DD_ENABLED_CHECK_DELAY, TaskDataDistribution));

		try {
			Optional<Value> mode = wait( tr.get( dataDistributionModeKey ) );
			if (!mode.present()) return Void();
			if (mode.present()) {
				BinaryReader rd( mode.get(), Unversioned() );
				int m;
				rd >> m;
				if (m) return Void();
			}

			tr.reset();
		} catch (Error& e) {
			Void _ = wait( tr.onError(e) );
		}
	}
}

ACTOR Future<bool> isDataDistributionEnabled( Database cx ) {
	state Transaction tr(cx);
	loop {
		try {
			Optional<Value> mode = wait( tr.get( dataDistributionModeKey ) );
			if (!mode.present()) return true;
			if (mode.present()) {
				BinaryReader rd( mode.get(), Unversioned() );
				int m;
				rd >> m;
				if (m) return true;
			}
			// SOMEDAY: Write a wrapper in MoveKeys.h
			Optional<Value> readVal = wait( tr.get( moveKeysLockOwnerKey ) );
			UID currentOwner = readVal.present() ? BinaryReader::fromStringRef<UID>(readVal.get(), Unversioned()) : UID();
			if( currentOwner != dataDistributionModeLock )
				return true;
			return false;
		} catch (Error& e) {
			Void _ = wait( tr.onError(e) );
		}
	}
}

//Ensures that the serverKeys key space is properly coalesced
//This method is only used for testing and is not implemented in a manner that is safe for large databases
ACTOR Future<Void> debugCheckCoalescing(Database cx) {
	state Transaction tr(cx);
	loop {
		try {
			state Standalone<RangeResultRef> serverList = wait(tr.getRange(serverListKeys, CLIENT_KNOBS->TOO_MANY));
			ASSERT( !serverList.more && serverList.size() < CLIENT_KNOBS->TOO_MANY);

			state int i;
			for(i = 0; i < serverList.size(); i++) {
				state UID id = decodeServerListValue(serverList[i].value).id();
				Standalone<RangeResultRef> ranges = wait(krmGetRanges(&tr, serverKeysPrefixFor(id), allKeys));
				ASSERT(ranges.end()[-1].key == allKeys.end);

				for(int j = 0; j < ranges.size() - 2; j++)
					if(ranges[j].value == ranges[j + 1].value)
						TraceEvent(SevError, "UncoalescedValues", id).detail("Key1", printable(ranges[j].key)).detail("Key2", printable(ranges[j + 1].key)).detail("Value", printable(ranges[j].value));
			}

			TraceEvent("DoneCheckingCoalescing");
			return Void();
		}
		catch(Error &e){
			Void _ = wait( tr.onError(e) );
		}
	}
}

static std::set<int> const& normalDDQueueErrors() {
	static std::set<int> s;
	if (s.empty()) {
		s.insert( error_code_movekeys_conflict );
		s.insert( error_code_broken_promise );
	}
	return s;
}

ACTOR Future<Void> pollMoveKeysLock( Database cx, MoveKeysLock lock ) {
	loop {
		Void _ = wait(delay(SERVER_KNOBS->MOVEKEYS_LOCK_POLLING_DELAY));
		state Transaction tr(cx);
		loop {
			try {
				Void _ = wait( checkMoveKeysLockReadOnly(&tr, lock) );
				break;
			} catch( Error &e ) {
				Void _ = wait( tr.onError(e) );
			}
		}
	}
}

ACTOR Future<Void> dataDistribution(
		Reference<AsyncVar<struct ServerDBInfo>> db,
		MasterInterface mi, DatabaseConfiguration configuration,
		PromiseStream< std::pair<UID, Optional<StorageServerInterface>> > serverChanges,
		Reference<ILogSystem> logSystem,
		Version recoveryCommitVersion,
		std::vector<Optional<Key>> primaryDcId,
		std::vector<Optional<Key>> remoteDcIds,
		double* lastLimited,
		Future<Void> remoteRecovered)
{
	state Database cx = openDBOnServer(db, TaskDataDistributionLaunch, true, true);
	cx->locationCacheSize = SERVER_KNOBS->DD_LOCATION_CACHE_SIZE;

	state Transaction tr(cx);
	loop {
		try {
			tr.setOption( FDBTransactionOptions::ACCESS_SYSTEM_KEYS );
			tr.setOption( FDBTransactionOptions::PRIORITY_SYSTEM_IMMEDIATE );

			Standalone<RangeResultRef> replicaKeys = wait(tr.getRange(datacenterReplicasKeys, CLIENT_KNOBS->TOO_MANY));

			for(auto& kv : replicaKeys) {
				auto dcId = decodeDatacenterReplicasKey(kv.key);
				auto replicas = decodeDatacenterReplicasValue(kv.value);
				if((primaryDcId.size() && primaryDcId[0] == dcId) || (remoteDcIds.size() && remoteDcIds[0] == dcId)) {
					if(replicas > configuration.storageTeamSize) {
						tr.set(kv.key, datacenterReplicasValue(configuration.storageTeamSize));
					}
				} else {
					tr.clear(kv.key);
				}
			}

			Void _ = wait(tr.commit());
			break;
		}
		catch(Error &e) {
			Void _ = wait(tr.onError(e));
		}
	}


	//cx->setOption( FDBDatabaseOptions::LOCATION_CACHE_SIZE, StringRef((uint8_t*) &SERVER_KNOBS->DD_LOCATION_CACHE_SIZE, 8) );
	//ASSERT( cx->locationCacheSize == SERVER_KNOBS->DD_LOCATION_CACHE_SIZE );

	//Void _ = wait(debugCheckCoalescing(cx));

	loop {
		try {
			loop {
				TraceEvent("DDInitTakingMoveKeysLock", mi.id());
				state MoveKeysLock lock = wait( takeMoveKeysLock( cx, mi.id() ) );
				TraceEvent("DDInitTookMoveKeysLock", mi.id());
				state Reference<InitialDataDistribution> initData = wait( getInitialDataDistribution(cx, mi.id(), lock, configuration.remoteTLogReplicationFactor > 0 ? remoteDcIds : std::vector<Optional<Key>>() ) );
				if(initData->shards.size() > 1) {
					TraceEvent("DDInitGotInitialDD", mi.id()).detail("B", printable(initData->shards.end()[-2].key)).detail("E", printable(initData->shards.end()[-1].key)).detail("Src", describe(initData->shards.end()[-2].primarySrc)).detail("Dest", describe(initData->shards.end()[-2].primaryDest)).trackLatest("InitialDD");
				} else {
					TraceEvent("DDInitGotInitialDD", mi.id()).detail("B","").detail("E", "").detail("Src", "[no items]").detail("Dest", "[no items]").trackLatest("InitialDD");
				}

				if (initData->mode) break;
				TraceEvent("DataDistributionDisabled", mi.id());

				TraceEvent("MovingData", mi.id())
					.detail( "InFlight", 0 )
					.detail( "InQueue", 0 )
					.detail( "AverageShardSize", -1 )
					.detail( "LowPriorityRelocations", 0 )
					.detail( "HighPriorityRelocations", 0 )
					.detail( "HighestPriority", 0 )
					.trackLatest( format("%s/MovingData", printable(cx->dbName).c_str() ).c_str() );

				TraceEvent("TotalDataInFlight", mi.id()).detail("TotalBytes", 0)
					.trackLatest((cx->dbName.toString() + "/TotalDataInFlight").c_str());

				Void _ = wait( waitForDataDistributionEnabled(cx) );
				TraceEvent("DataDistributionEnabled");
			}

			// When/If this assertion fails, Evan owes Ben a pat on the back for his foresight
			ASSERT(configuration.storageTeamSize > 0);

			state PromiseStream<RelocateShard> output;
			state PromiseStream<Promise<int64_t>> getAverageShardBytes;
			state PromiseStream<GetMetricsRequest> getShardMetrics;
			state Reference<AsyncVar<bool>> processingUnhealthy( new AsyncVar<bool>(false) );
			state Promise<Void> readyToStart;

			vector<TeamCollectionInterface> tcis;
			Reference<AsyncVar<bool>> anyZeroHealthyTeams;
			vector<Reference<AsyncVar<bool>>> zeroHealthyTeams;
			tcis.push_back(TeamCollectionInterface());
			zeroHealthyTeams.push_back(Reference<AsyncVar<bool>>( new AsyncVar<bool>(true) ));
			int storageTeamSize = configuration.storageTeamSize;

			vector<Future<Void>> actors;
			if (configuration.remoteTLogReplicationFactor > 0) {
				tcis.push_back(TeamCollectionInterface());
				storageTeamSize = 2*configuration.storageTeamSize;

				zeroHealthyTeams.push_back( Reference<AsyncVar<bool>>( new AsyncVar<bool>(true) ) );
				anyZeroHealthyTeams = Reference<AsyncVar<bool>>( new AsyncVar<bool>(true) );
				actors.push_back( anyTrue(zeroHealthyTeams, anyZeroHealthyTeams) );
			} else {
				anyZeroHealthyTeams = zeroHealthyTeams[0];
			}

			Reference<ShardsAffectedByTeamFailure> shardsAffectedByTeamFailure( new ShardsAffectedByTeamFailure );

			for(int s=0; s<initData->shards.size() - 1; s++) {
				KeyRangeRef keys = KeyRangeRef(initData->shards[s].key, initData->shards[s+1].key);
				shardsAffectedByTeamFailure->defineShard(keys);
				std::vector<ShardsAffectedByTeamFailure::Team> teams;
				teams.push_back(ShardsAffectedByTeamFailure::Team(initData->shards[s].primarySrc, true));
				if(configuration.remoteTLogReplicationFactor > 0) {
					teams.push_back(ShardsAffectedByTeamFailure::Team(initData->shards[s].remoteSrc, false));
				}
				shardsAffectedByTeamFailure->moveShard(keys, teams);
				if(initData->shards[s].hasDest) {
					// This shard is already in flight.  Ideally we should use dest in sABTF and generate a dataDistributionRelocator directly in
					// DataDistributionQueue to track it, but it's easier to just (with low priority) schedule it for movement.
					output.send( RelocateShard( keys, PRIORITY_RECOVER_MOVE ) );
				}
			}

			actors.push_back( pollMoveKeysLock(cx, lock) );
			actors.push_back( reportErrorsExcept( dataDistributionTracker( initData, cx, output, getShardMetrics, getAverageShardBytes.getFuture(), readyToStart, anyZeroHealthyTeams, mi.id() ), "DDTracker", mi.id(), &normalDDQueueErrors() ) );
			actors.push_back( reportErrorsExcept( dataDistributionQueue( cx, output, getShardMetrics, processingUnhealthy, tcis, shardsAffectedByTeamFailure, lock, getAverageShardBytes, mi, storageTeamSize, configuration.durableStorageQuorum, lastLimited, recoveryCommitVersion ), "DDQueue", mi.id(), &normalDDQueueErrors() ) );
			actors.push_back( reportErrorsExcept( dataDistributionTeamCollection( initData, tcis[0], cx, db, shardsAffectedByTeamFailure, lock, output, mi.id(), configuration, primaryDcId, configuration.remoteTLogReplicationFactor > 0 ? remoteDcIds : std::vector<Optional<Key>>(), serverChanges, readyToStart.getFuture(), zeroHealthyTeams[0], true, processingUnhealthy ), "DDTeamCollectionPrimary", mi.id(), &normalDDQueueErrors() ) );
			if (configuration.remoteTLogReplicationFactor > 0) {
				actors.push_back( reportErrorsExcept( dataDistributionTeamCollection( initData, tcis[1], cx, db, shardsAffectedByTeamFailure, lock, output, mi.id(), configuration, remoteDcIds, Optional<std::vector<Optional<Key>>>(), serverChanges, readyToStart.getFuture() && remoteRecovered, zeroHealthyTeams[1], false, processingUnhealthy ), "DDTeamCollectionSecondary", mi.id(), &normalDDQueueErrors() ) );
			}

			Void _ = wait( waitForAll( actors ) );
			return Void();
		}
		catch( Error &e ) {
			state Error err = e;
			if( e.code() != error_code_movekeys_conflict )
				throw err;
			bool ddEnabled = wait( isDataDistributionEnabled(cx) );
			TraceEvent("DataDistributionMoveKeysConflict").detail("DataDistributionEnabled", ddEnabled);
			if( ddEnabled )
				throw err;
		}
	}
}

DDTeamCollection* testTeamCollection(int teamSize, IRepPolicyRef policy, int processCount) {
	Database database = DatabaseContext::create(
		Reference<AsyncVar<ClientDBInfo>>(new AsyncVar<ClientDBInfo>()),
		Never(),
		LocalityData(),
		false
	);

	DatabaseConfiguration conf;
	conf.storageTeamSize = teamSize;
	conf.storagePolicy = policy;

	DDTeamCollection* collection = new DDTeamCollection(
		database,
		UID(0, 0),
		MoveKeysLock(),
		PromiseStream<RelocateShard>(),
		Reference<ShardsAffectedByTeamFailure>(new ShardsAffectedByTeamFailure()),
		conf,
		{},
		{},
		PromiseStream<std::pair<UID, Optional<StorageServerInterface>>>(),
		Future<Void>(Void()),
		Reference<AsyncVar<bool>>( new AsyncVar<bool>(true) ),
		true,
		Reference<AsyncVar<bool>>( new AsyncVar<bool>(false) )
	);

	for(int id = 1; id <= processCount; id++) {
		UID uid(id, 0);
		StorageServerInterface interface;
		interface.uniqueID = uid;
	 	interface.locality.set(LiteralStringRef("machineid"), Standalone<StringRef>(std::to_string(id)));
		interface.locality.set(LiteralStringRef("zoneid"), Standalone<StringRef>(std::to_string(id % 5)));
		interface.locality.set(LiteralStringRef("data_hall"), Standalone<StringRef>(std::to_string(id % 3)));
		collection->server_info[uid] = Reference<TCServerInfo>(new TCServerInfo(
			interface,
			ProcessClass()
		));
		collection->server_status.set(uid, ServerStatus(false, false, interface.locality));
	}

	return collection;
}

TEST_CASE("DataDistribution/AddAllTeams/isExhaustive") {
	IRepPolicyRef policy = IRepPolicyRef(new PolicyAcross(3, "zoneid", IRepPolicyRef(new PolicyOne())));
	state DDTeamCollection* collection = testTeamCollection(3, policy, 10);

	vector<UID> processes;
	for(auto process = collection->server_info.begin(); process != collection->server_info.end(); process++) {
		processes.push_back(process->first);
	}

	state vector<vector<UID>> teams;
	int result = wait(collection->addAllTeams(collection, processes, &teams, 200));
	delete(collection);

	for(int i = 0; i < teams.size(); i++) {
		auto team = teams[i];
	}
	ASSERT(result == 80);
	ASSERT(teams[0] == std::vector<UID>({ UID(1,0), UID(2,0), UID(3,0) }));
	ASSERT(teams[1] == std::vector<UID>({ UID(1,0), UID(2,0), UID(4,0) }));
	ASSERT(teams[2] == std::vector<UID>({ UID(1,0), UID(2,0), UID(5,0) }));
	ASSERT(teams[3] == std::vector<UID>({ UID(1,0), UID(2,0), UID(8,0) }));
	ASSERT(teams[4] == std::vector<UID>({ UID(1,0), UID(2,0), UID(9,0) }));
	ASSERT(teams[5] == std::vector<UID>({ UID(1,0), UID(2,0), UID(10,0) }));
	ASSERT(teams[6] == std::vector<UID>({ UID(1,0), UID(3,0), UID(4,0) }));
	ASSERT(teams[7] == std::vector<UID>({ UID(1,0), UID(3,0), UID(5,0) }));
	ASSERT(teams[8] == std::vector<UID>({ UID(1,0), UID(3,0), UID(7,0) }));
	ASSERT(teams[9] == std::vector<UID>({ UID(1,0), UID(3,0), UID(9,0) }));
	ASSERT(teams[10] == std::vector<UID>({ UID(1,0), UID(3,0), UID(10,0) }));
	ASSERT(teams[79] == std::vector<UID>({ UID(8,0), UID(9,0), UID(10,0) }));

	return Void();
}

TEST_CASE("DataDistribution/AddAllTeams/withLimit") {
	IRepPolicyRef policy = IRepPolicyRef(new PolicyAcross(3, "zoneid", IRepPolicyRef(new PolicyOne())));
	state DDTeamCollection* collection = testTeamCollection(3, policy, 10);

	vector<UID> processes;
	for(auto process = collection->server_info.begin(); process != collection->server_info.end(); process++) {
		processes.push_back(process->first);
	}

	state vector<vector<UID>> teams;
	int result = wait(collection->addAllTeams(collection, processes, &teams, 10));
	delete(collection);

	for(int i = 0; i < teams.size(); i++) {
		auto team = teams[i];
	}
	ASSERT(result == 10);
	ASSERT(teams[0] == std::vector<UID>({ UID(1,0), UID(2,0), UID(3,0) }));
	ASSERT(teams[1] == std::vector<UID>({ UID(1,0), UID(2,0), UID(4,0) }));
	ASSERT(teams[2] == std::vector<UID>({ UID(1,0), UID(2,0), UID(5,0) }));
	ASSERT(teams[3] == std::vector<UID>({ UID(1,0), UID(2,0), UID(8,0) }));
	ASSERT(teams[4] == std::vector<UID>({ UID(1,0), UID(2,0), UID(9,0) }));
	ASSERT(teams[5] == std::vector<UID>({ UID(1,0), UID(2,0), UID(10,0) }));
	ASSERT(teams[6] == std::vector<UID>({ UID(1,0), UID(3,0), UID(4,0) }));
	ASSERT(teams[7] == std::vector<UID>({ UID(1,0), UID(3,0), UID(5,0) }));
	ASSERT(teams[8] == std::vector<UID>({ UID(1,0), UID(3,0), UID(7,0) }));
	ASSERT(teams[9] == std::vector<UID>({ UID(1,0), UID(3,0), UID(9,0) }));

	return Void();
}

TEST_CASE("DataDistribution/AddTeamsBestOf/SkippingBusyServers") {
	Void _ = wait(Future<Void>(Void()));
	IRepPolicyRef policy = IRepPolicyRef(new PolicyAcross(3, "zoneid", IRepPolicyRef(new PolicyOne())));
	state DDTeamCollection* collection = testTeamCollection(3, policy, 10);

	collection->addTeam(std::set<UID>({ UID(1,0), UID(2,0), UID(3,0) }));
	collection->addTeam(std::set<UID>({ UID(1,0), UID(3,0), UID(4,0) }));

	int result = collection->addTeamsBestOf(8);

	ASSERT(result == 8);

	for(auto process = collection->server_info.begin(); process != collection->server_info.end(); process++) {
		auto teamCount = process->second->teams.size();
		ASSERT(teamCount >= 1);
		ASSERT(teamCount <= 5);
	}

	delete(collection);

	return Void();
}

TEST_CASE("DataDistribution/AddTeamsBestOf/NotEnoughServers") {
	Void _ = wait(Future<Void>(Void()));

	IRepPolicyRef policy = IRepPolicyRef(new PolicyAcross(3, "zoneid", IRepPolicyRef(new PolicyOne())));
	state DDTeamCollection* collection = testTeamCollection(3, policy, 5);

	collection->addTeam(std::set<UID>({ UID(1,0), UID(2,0), UID(3,0) }));
	collection->addTeam(std::set<UID>({ UID(1,0), UID(3,0), UID(4,0) }));

	int result = collection->addTeamsBestOf(10);
	delete(collection);

	ASSERT(result == 8);

	return Void();
}<|MERGE_RESOLUTION|>--- conflicted
+++ resolved
@@ -1929,12 +1929,6 @@
 	state PromiseStream<Void> serverRemoved;
 	state Future<Void> error = actorCollection( self.addActor.getFuture() );
 
-<<<<<<< HEAD
-=======
-	TraceEvent("DDTeamCollectionBegin", masterId).detail("Primary", primary);
-	Void _ = wait( readyToStart );
-	TraceEvent("DDTeamCollectionReadyToStart", masterId).detail("Primary", primary);
->>>>>>> 7817c4ac
 	try {
 		self.init( *initData );
 		initData = Reference<InitialDataDistribution>();
